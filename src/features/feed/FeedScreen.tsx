import React, { useRef, useState, useCallback, useEffect, useMemo } from 'react';
import {
  View,
  FlatList,
  StyleSheet,
  Dimensions,
  ViewToken,
  Animated,
  Easing,
  TouchableOpacity,
  Platform,
  NativeSyntheticEvent,
  NativeScrollEvent,
  Modal as RNModal,
  SafeAreaView,
  ScrollView,
  Image,
  TextInput,
  Alert,
  ActivityIndicator,
  GestureResponderEvent,
  Pressable,
  Keyboard,
  KeyboardEvent,
  StatusBar,
  useColorScheme,
  AppState,
  AppStateStatus
} from 'react-native';
import { 
  Text, 
  IconButton,
  Surface, 
  Portal, 
  Modal, 
  Button as PaperButton 
} from 'react-native-paper';
import { Card } from '../../components/ui/Card';
import FeedItem from './FeedItem';
// Remove mock data import
// import { mockFeedData } from '../../data/mockData';
import { useAppDispatch, useAppSelector } from '../../store/hooks';
import { 
  markTooltipAsViewed, 
  skipQuestion, 
  startInteraction,
  setPersonalizedFeed,
  updateUserProfile as updateUserProfileAction,
  answerQuestion,
  QuestionState
} from '../../store/triviaSlice';
import { useIOSAnimations } from '@/hooks/useIOSAnimations';
// Fix the import path
import { fetchTriviaQuestions, fetchNewTriviaQuestions, FeedItem as FeedItemType, analyzeCorrectAnswers, getLastFetchTimestamp, setLastFetchTimestamp } from '../../lib/triviaService';
import { useThemeColor } from '@/hooks/useThemeColor';
import { 
  updateUserProfile, 
  getPersonalizedFeed,
  UserProfile,
} from '../../lib/personalizationService';
import { InteractionTracker } from '../../components/InteractionTracker';
import { useAuth } from '../../context/AuthContext';
import { colors, spacing, borderRadius } from '../../theme';
import { syncWeightChanges } from '../../lib/syncService';
import { loadUserDataThunk } from '../../store/thunks';
import { FeatherIcon } from '@/components/FeatherIcon';
import { ThemedText } from '@/components/ThemedText';
import { Picker } from '@react-native-picker/picker';
import { supabase } from '../../lib/supabaseClient';
import { countries } from '../../data/countries';
import ProfileBottomSheet from '../../components/ProfileBottomSheet';
import LeaderboardBottomSheet from '../../components/LeaderboardBottomSheet';
import { runQuestionGeneration } from '../../lib/questionGeneratorService';
import { useQuestionGenerator } from '../../hooks/useQuestionGenerator';
import AsyncStorage from '@react-native-async-storage/async-storage';
import { LoadingBar } from '../../components/ui';
import { QuestionInteraction } from '../../lib/personalizationService';
import { recordUserAnswer } from '../../lib/leaderboardService';
import { registerUserAnswer, getClientSideAnswerCount } from '../../lib/questionGeneratorService';
import { useIsFocused } from '@react-navigation/native';
import * as Haptics from 'expo-haptics';
import { Router } from 'expo-router';
// Import the topic configuration
import { activeTopic, topics } from '../../../app-topic-config';
<<<<<<< HEAD
import { useFocusEffect } from '@react-navigation/native';
=======
import { TopicRings } from '../../components/TopicRings';
import { AllRingsModal } from '../../components/AllRingsModal';
import { useTopicRings } from '../../hooks/useTopicRings';
>>>>>>> bdfd7a62

const { width, height } = Dimensions.get('window');

const FeedScreen: React.FC = () => {
  // Utility function to load topic-specific images with fallback
  const getTopicSpecificImage = (baseName: string) => {
    // Use a static image mapping approach instead of dynamic requires
    const imageMapping: Record<string, any> = {
      // Default images
      'app-icon': require('../../../assets/images/app-icon.png'),
      'guest-avatar': require('../../../assets/images/guest-avatar.png'),
      
      // Music topic images
      'app-icon-music': require('../../../assets/images/app-icon-music.png'),
      
      // Neon theme images
      'app-icon-neon': require('../../../assets/images/app-icon-neon.png'),
      
      // Add more topic-specific images as needed
      // 'app-icon-science': require('../../../assets/images/app-icon-science.png'),
    };
    
    // Try to get topic-specific image first
    if (activeTopic !== 'default') {
      const topicImageKey = `${baseName}-${activeTopic}`;
      if (imageMapping[topicImageKey]) {
        return imageMapping[topicImageKey];
      }
      console.warn(`Could not load ${topicImageKey}, using default image instead.`);
    }
    
    // Fallback to default image
    return imageMapping[baseName];
  };

  const [currentIndex, setCurrentIndex] = useState(0);
  const [showTooltip, setShowTooltip] = useState(false);
  const [isAnimationError, setIsAnimationError] = useState(false);
  // Add state for feed data
  const [feedData, setFeedData] = useState<FeedItemType[]>([]);
  const [isLoading, setIsLoading] = useState(true);
  const [loadError, setLoadError] = useState<string | null>(null);
  const [usingMockData, setUsingMockData] = useState(false);
  // Add state for selection explanations 
  const [showExplanationModal, setShowExplanationModal] = useState(false);
  const [currentExplanation, setCurrentExplanation] = useState<string[]>([]);
  // Add state for profile modal
  const [showProfile, setShowProfile] = useState(false);
  // Add a state variable for the leaderboard visibility
  const [showLeaderboard, setShowLeaderboard] = useState(false);
  const [currentLeaderboardItemId, setCurrentLeaderboardItemId] = useState<string | null>(null);
  
  // Add state for debug panel visibility
  const [debugPanelVisible, setDebugPanelVisible] = useState(false);
  
  // Get user from auth context
  const { user, isGuest } = useAuth();
  
  // Add a new state for the avatar URL
  const [avatarUrl, setAvatarUrl] = useState<string | null>(null);
  
  const flatListRef = useRef<FlatList>(null);
  const lastInteractionTime = useRef(Date.now());
  const lastVisibleItemId = useRef<string | null>(null);
  const previousIndex = useRef<number>(0);
  // Add ref to track previous userProfile for cold start updates
  const previousUserProfileRef = useRef<typeof userProfile | null>(null);
  // Add this near the top of the component with other refs
  const lastVisibleIndexRef = useRef<number | null>(null);
  // Add ref to prevent duplicate profile button clicks
  const lastProfileClickTime = useRef<number | null>(null);
  // Add ref to track scroll-based index for active topic detection
  const scrollBasedIndexRef = useRef<number>(0);

  // Get a background color for the loading state
  const backgroundColor = useThemeColor({}, 'background');

  // State to track viewport height on web for proper sizing
  const [viewportHeight, setViewportHeight] = useState(
    Platform.OS === 'web' ? window.innerHeight : height
  );

  // Use our custom iOS animations hook
  const { opacity, scale, animateIn, animateOut, resetAnimations } = useIOSAnimations();

  const dispatch = useAppDispatch();
  const hasViewedTooltip = useAppSelector(state => state.trivia.hasViewedTooltip);
  const questions = useAppSelector(state => state.trivia.questions);
  const questionsLoaded = useAppSelector(state => state.trivia.questionsLoaded);
  const userProfile = useAppSelector(state => state.trivia.userProfile);
  const personalizedFeed = useAppSelector(state => state.trivia.personalizedFeed);
  const feedExplanations = useAppSelector(state => state.trivia.feedExplanations);
  const interactionStartTimes = useAppSelector(state => state.trivia.interactionStartTimes);
  const isSyncing = useAppSelector(state => state.trivia.isSyncing);
  const lastSyncTime = useAppSelector(state => state.trivia.lastSyncTime);

  // Add state to track scroll activity
  const [isActivelyScrolling, setIsActivelyScrolling] = useState(false);
  const scrollTimeoutRef = useRef<NodeJS.Timeout | null>(null);
  const lastScrollPosition = useRef<number>(0);
  
  // Add state for profile username at component level
  const [profileUsername, setProfileUsername] = useState<string | null>(null);
  
  // Add state to track skipped questions that need processing
  const [pendingSkips, setPendingSkips] = useState<Set<string>>(new Set());
  
  // Fetch username from the database when user changes
  useEffect(() => {
    const fetchUsername = async () => {
      if (user?.id) {
        try {
          const { data } = await supabase
            .from('user_profiles')
            .select('full_name')
            .eq('id', user?.id)
            .single();
          
          if (data?.full_name) {
            setProfileUsername(data.full_name);
          }
        } catch (error) {
          console.error('Error fetching user profile:', error);
        }
      }
    };
    
    fetchUsername();
  }, [user?.id]);

  // Get user initials for the profile button
  const getInitials = () => {
    // Use the fetched full_name if available
    if (profileUsername) {
      return profileUsername.substring(0, 2).toUpperCase();
    }
    
    // Fallback to email if available
    if (user?.email) {
      return user.email.substring(0, 2).toUpperCase();
    }
    
    // Ultimate fallback
    return 'ZT';
  };

  // Load user data when component mounts if user is logged in
  useEffect(() => {
    if (user?.id) {
      console.log('User is logged in, loading user data');
      
      // Dispatch the thunk to load all user data
      dispatch(loadUserDataThunk(user?.id))
        .then((userData) => {
          console.log('User data loaded successfully');
          
          // After loading data, if we have a personalized feed, we may want to
          // rebuild it with the latest user profile data
          if (userData.profile && personalizedFeed.length === 0 && feedData.length > 0) {
            console.log('Generating personalized feed with loaded user profile');
            const { items, explanations } = getPersonalizedFeed(feedData, userData.profile);
            
            // Store the feed items in a stable order
            dispatch(setPersonalizedFeed({ 
              items, 
              explanations,
              userId: user?.id
            }));
          }
        })
        .catch(error => {
          console.error('Failed to load user data:', error);
        });
    }
  }, [user?.id, dispatch, personalizedFeed.length, feedData]); // Include all dependencies

  const [loadingProgress] = useState(new Animated.Value(0));
  const [loadingTip, setLoadingTip] = useState('');
  const pulseAnim = useRef(new Animated.Value(1)).current;
  
  // Array of loading tips
  const loadingTips = [
    "Did you know? The average person knows the answer to about 20% of trivia questions on their first attempt!",
    "The world's first trivia contest was held in 1941 at Columbia University.",
    "The word 'trivia' comes from Latin, meaning 'three roads' - places where people would meet and share information.",
    "The longest-running trivia contest in the world has been held annually at the University of Wisconsin since 1969.",
    "Studies show that regularly testing your knowledge with trivia can help maintain cognitive health as you age."
  ];
  
  // With this enhanced useEffect for better animations
  useEffect(() => {
    // Progress animation
    Animated.timing(loadingProgress, {
      toValue: 1,
      duration: 3000,
      easing: Easing.bezier(0.25, 0.1, 0.25, 1),
      useNativeDriver: false,
    }).start();
    
    // Setup pulsing animation
    const pulseSequence = Animated.sequence([
      Animated.timing(pulseAnim, {
        toValue: 1.08,
        duration: 1000,
        easing: Easing.bezier(0.4, 0, 0.2, 1),
        useNativeDriver: true,
      }),
      Animated.timing(pulseAnim, {
        toValue: 1,
        duration: 1000,
        easing: Easing.bezier(0.4, 0, 0.2, 1),
        useNativeDriver: true,
      }),
    ]);
    
    // Loop the pulse animation
    Animated.loop(pulseSequence).start();
    
    return () => {
      // Clean up animations when component unmounts
      pulseAnim.stopAnimation();
      loadingProgress.stopAnimation();
    };
  }, []);

  // Fetch trivia questions from Supabase and apply personalization
  useEffect(() => {
    const loadTriviaQuestions = async () => {
      setIsLoading(true);
      setLoadError(null);
      try {
        // Check cache first
        const cachedData = await AsyncStorage.getItem('cachedTriviaQuestions');
        let allQuestions = [];
        
        if (cachedData) {
          // Use cached data while fetching fresh data
          console.log('Using cached trivia questions');
          allQuestions = JSON.parse(cachedData);
          setFeedData(allQuestions);
          
          // Apply personalization with cached data
          if (allQuestions.length > 0) {
            const { items, explanations } = getPersonalizedFeed(allQuestions, userProfile);
            const uniqueItems = items.filter((item, index, self) => 
              index === self.findIndex(t => t.id === item.id)
            );
            
            const uniqueExplanations: Record<string, string[]> = {};
            uniqueItems.forEach(item => {
              if (explanations[item.id]) {
                uniqueExplanations[item.id] = explanations[item.id];
              }
            });
            
            dispatch(setPersonalizedFeed({ 
              items: uniqueItems, 
              explanations: uniqueExplanations 
            }));
          }
        }
        
        // Fetch fresh data
        const freshQuestions = await fetchTriviaQuestions();
        
        // Check if we got mock data due to a connection error
        if (freshQuestions.length === 3 && freshQuestions[0].id === '1' && freshQuestions[0].question.includes('closest star to Earth')) {
          console.log('Using mock data due to connection error');
          setUsingMockData(true);
        } else {
          // Cache the fresh data
          await AsyncStorage.setItem('cachedTriviaQuestions', JSON.stringify(freshQuestions));
        }
        
        // Filter out duplicates by ID
        const uniqueQuestions = freshQuestions.filter((item, index, self) => 
          index === self.findIndex(t => t.id === item.id)
        );
        
        console.log(`Loaded ${freshQuestions.length} questions, ${uniqueQuestions.length} unique questions after filtering duplicates`);
        setFeedData(uniqueQuestions); // Store unique questions
        
        // Apply personalization if we have questions
        if (uniqueQuestions.length > 0) {
          const { items, explanations } = getPersonalizedFeed(uniqueQuestions, userProfile);
          
          // Ensure items are unique again (personalization might introduce duplicates)
          const uniqueItems = items.filter((item, index, self) => 
            index === self.findIndex(t => t.id === item.id)
          );
          
          // Create explanations object with only unique items
          const uniqueExplanations: Record<string, string[]> = {};
          uniqueItems.forEach(item => {
            if (explanations[item.id]) {
              uniqueExplanations[item.id] = explanations[item.id];
            }
          });
          
          // Store the feed items in a stable order
          dispatch(setPersonalizedFeed({ 
            items: uniqueItems, 
            explanations: uniqueExplanations 
          }));
        }
      } catch (error) {
        console.error('Failed to load trivia questions:', error);
        setLoadError('Failed to load questions. Please try again later.');
      } finally {
        setIsLoading(false);
      }
    };

    loadTriviaQuestions();
  }, []); // Only run on mount

  // Update effect to prevent reordering of feed after initial load
  useEffect(() => {
    // Only refresh personalized feed when userProfile changes and we don't have a feed yet
    // AND after questions have been loaded from storage
    if (feedData.length > 0 && personalizedFeed.length === 0 && questionsLoaded) {
      // Filter out questions that have already been answered or skipped from Redux state
      const answeredQuestionIds = new Set(
        Object.keys(questions).filter(id => 
          questions[id] && (questions[id].status === 'answered' || questions[id].status === 'skipped')
        )
      );
      
      const unansweredQuestions = feedData.filter(item => !answeredQuestionIds.has(item.id));
      
      console.log(`[Feed] Initial feed generation: ${feedData.length} total questions, ${answeredQuestionIds.size} already answered/skipped, ${unansweredQuestions.length} available for feed`);
      
      const { items, explanations } = getPersonalizedFeed(unansweredQuestions, userProfile);
      
      // Filter out any duplicate questions by ID
      const uniqueItems = items.filter((item, index, self) => 
        index === self.findIndex(t => t.id === item.id)
      );
      
      // Generate new explanations object with only unique items
      const uniqueExplanations: Record<string, string[]> = {};
      uniqueItems.forEach(item => {
        if (explanations[item.id]) {
          uniqueExplanations[item.id] = explanations[item.id];
        }
      });
      
      dispatch(setPersonalizedFeed({ 
        items: uniqueItems, 
        explanations: uniqueExplanations 
      }));
      console.log('Initial personalized feed with', uniqueItems.length, 'unique items');
    }
  }, [userProfile, feedData, personalizedFeed.length, dispatch, questions, questionsLoaded]);

  // Add effect to refresh feed during cold start phase when userProfile changes
  useEffect(() => {
    // Skip if userProfile hasn't changed since last check
    const prevProfile = previousUserProfileRef.current;
    if (prevProfile && 
        prevProfile.totalQuestionsAnswered === userProfile?.totalQuestionsAnswered && 
        prevProfile.coldStartComplete === userProfile?.coldStartComplete) {
      return; // Profile hasn't changed in a way that affects feed ordering
    }
    
    // Only apply this logic during initial loading, not after answering questions
    const totalQuestionsAnswered = userProfile?.totalQuestionsAnswered || 0;
    const inColdStart = !userProfile?.coldStartComplete && totalQuestionsAnswered < 20;
    
    // Only use this effect for initial feed generation
    // Skip if we already have a feed and have answered questions
    // AND only run after questions have been loaded from storage
    if (inColdStart && feedData.length > 0 && personalizedFeed.length === 0 && questionsLoaded) {
      console.log('Initial feed creation during cold start phase');
      
      // Filter out questions that have already been answered or skipped from Redux state
      const answeredQuestionIds = new Set(
        Object.keys(questions).filter(id => 
          questions[id] && (questions[id].status === 'answered' || questions[id].status === 'skipped')
        )
      );
      
      const unansweredQuestions = feedData.filter(item => !answeredQuestionIds.has(item.id));
      
      console.log(`[Feed] Cold start feed generation: ${feedData.length} total questions, ${answeredQuestionIds.size} already answered/skipped, ${unansweredQuestions.length} available for feed`);
      
      const { items, explanations } = getPersonalizedFeed(unansweredQuestions, userProfile);
      
      // Filter out any duplicate questions by ID
      const uniqueItems = items.filter((item, index, self) => 
        index === self.findIndex(t => t.id === item.id)
      );
      
      // Generate new explanations object with only unique items
      const uniqueExplanations: Record<string, string[]> = {};
      uniqueItems.forEach(item => {
        if (explanations[item.id]) {
          uniqueExplanations[item.id] = explanations[item.id];
        }
      });
      
      dispatch(setPersonalizedFeed({ 
        items: uniqueItems, 
        explanations: uniqueExplanations 
      }));
      console.log('Initial personalized feed with', uniqueItems.length, 'unique items');
    }
    
    // Update ref with current userProfile
    previousUserProfileRef.current = userProfile;
  }, [userProfile, feedData, dispatch, personalizedFeed.length, questions, questionsLoaded]); // Added questions to dependencies

  const fingerPosition = useRef(new Animated.Value(0)).current;
  const phoneFrame = useRef(new Animated.Value(0)).current;
  const mockContent1 = useRef(new Animated.Value(0)).current;
  const mockContent2 = useRef(new Animated.Value(100)).current;

  // For web, listen to window resize events to update the viewport height
  useEffect(() => {
    const calculateViewportHeight = () => {
      if (Platform.OS === 'web') {
        // For web, use the full viewport height since we don't have a navbar anymore
        const viewportHeight = window.visualViewport?.height || window.innerHeight;
        console.log(`Web viewport height: ${viewportHeight}px`);
        setViewportHeight(viewportHeight);
      } else {
        // For mobile, get the full screen dimensions without navbar deduction
        const windowHeight = Dimensions.get('window').height;
        console.log(`Mobile viewport height: ${windowHeight}px`);
        setViewportHeight(windowHeight);
      }
    };
    
    // Initial calculation
    calculateViewportHeight();
    
    if (Platform.OS === 'web') {
      // Listen for resize on web and visualViewport changes
      window.addEventListener('resize', calculateViewportHeight);
      
      // Listen for visualViewport changes if available (for mobile browsers)
      if (window.visualViewport) {
        window.visualViewport.addEventListener('resize', calculateViewportHeight);
        window.visualViewport.addEventListener('scroll', calculateViewportHeight);
      }
      
      return () => {
        window.removeEventListener('resize', calculateViewportHeight);
        if (window.visualViewport) {
          window.visualViewport.removeEventListener('resize', calculateViewportHeight);
          window.visualViewport.removeEventListener('scroll', calculateViewportHeight);
        }
      };
    } else {
      // For mobile, update on dimension changes
      const dimensionsSubscription = Dimensions.addEventListener('change', () => {
        calculateViewportHeight();
      });
      
      return () => {
        dimensionsSubscription.remove();
      };
    }
  }, []);

  const createTikTokAnimation = () => {
    try {
      return Animated.loop(
        Animated.sequence([
          Animated.parallel([
            Animated.timing(mockContent1, {
              toValue: 0,
              duration: 100,
              useNativeDriver: true,
            }),
            Animated.timing(mockContent2, {
              toValue: 100,
              duration: 100,
              useNativeDriver: true,
            }),
            Animated.timing(fingerPosition, {
              toValue: 0,
              duration: 100,
              useNativeDriver: true,
            }),
          ]),
          Animated.timing(fingerPosition, {
            toValue: -5,
            duration: 200,
            easing: Easing.out(Easing.cubic),
            useNativeDriver: true,
          }),
          Animated.delay(100),
          Animated.parallel([
            Animated.timing(fingerPosition, {
              toValue: -35,
              duration: 600,
              easing: Easing.out(Easing.cubic),
              useNativeDriver: true,
            }),
            Animated.timing(mockContent1, {
              toValue: -80,
              duration: 600,
              easing: Easing.out(Easing.cubic),
              useNativeDriver: true,
            }),
            Animated.timing(mockContent2, {
              toValue: 0,
              duration: 600,
              easing: Easing.out(Easing.cubic),
              useNativeDriver: true,
            }),
          ]),
          Animated.delay(350),
          Animated.timing(fingerPosition, {
            toValue: 40,
            duration: 400,
            easing: Easing.in(Easing.cubic),
            useNativeDriver: true,
          }),
          Animated.delay(600),
        ])
      );
    } catch (error) {
      console.error('Error creating animation:', error);
      setIsAnimationError(true);
      return null;
    }
  };

  const tikTokAnimation = useRef<Animated.CompositeAnimation | null>(null);

  useEffect(() => {
    if (!hasViewedTooltip && !showTooltip) {
      // Set up timer to show tooltip after 1.5 seconds of inactivity
      const timer = setTimeout(() => {
        setShowTooltip(true);
        
        // Start the TikTok-style animation
        try {
          tikTokAnimation.current = createTikTokAnimation();
          if (tikTokAnimation.current) {
            tikTokAnimation.current.start();
          }
        } catch (error) {
          console.error('Error starting animation:', error);
          setIsAnimationError(true);
        }
        
        // Add spring animation for the tooltip
        animateIn();
      }, 1500);

      return () => {
        clearTimeout(timer);
      };
    }
  }, [hasViewedTooltip, isAnimationError]);

  const hideTooltip = () => {
    try {
      tikTokAnimation.current?.stop();

      // First set state updates before animation
      dispatch(markTooltipAsViewed());
      
      // Create a separate function to handle animation completion
      const handleAnimationComplete = () => {
        resetAnimations();
      };
      
      // Set the state directly first
      setShowTooltip(false);
      
      // Then run animation, state is already updated
      animateOut(handleAnimationComplete);
    } catch (error) {
      console.error('Error hiding tooltip:', error);
    }
  };

  // Add a ref to track skip count
  const skipCountRef = useRef<number>(0);

  const allowedTopics = [
    'Music',
    'Science',
    'Arts',
    'Technology',
    'Pop Culture',
    'Literature',
    'Entertainment',
    'Miscellaneous',
    'Geography'
  ];

  // Simple function to check if we should add questions at current position
  const shouldAddQuestionsAtPosition = useCallback((position: number) => {
    // Add questions at positions 4, 8, 12, 16, 20 (after every 4 questions in cold start)
    const isCheckpoint = position % 4 === 0 && position <= 20 && position > 0;
    console.log(`[Feed] Checking position ${position} for checkpoint: ${isCheckpoint ? 'YES' : 'NO'}`);
    return isCheckpoint;
  }, []);

  // Helper function to add questions at checkpoints
  const addQuestionsAtCheckpoint = useCallback((checkpointPosition: number, updatedProfile: UserProfile) => {
    if (feedData.length > personalizedFeed.length) {
      console.log(`[Feed] Adding questions at checkpoint position ${checkpointPosition}`);
      console.log(`[Feed] Current user profile state:`, JSON.stringify(updatedProfile.topics, null, 2));
      
      // Create a set of IDs that are already in our feed
      const currentFeed = [...personalizedFeed];
      const existingIds = new Set(currentFeed.map(item => item.id));
      
      // ADDED: Filter out questions that have already been answered or skipped from Redux state
      const answeredQuestionIds = new Set(
        Object.keys(questions).filter(id => 
          questions[id] && (questions[id].status === 'answered' || questions[id].status === 'skipped')
        )
      );
      
      // Get questions that aren't already in our feed AND haven't been answered/skipped
      const availableQuestions = feedData.filter((item: FeedItemType) => 
        !existingIds.has(item.id) && !answeredQuestionIds.has(item.id)
      );
      
      console.log(`[Feed] Checkpoint filtering: ${feedData.length} total, ${existingIds.size} in feed, ${answeredQuestionIds.size} answered/skipped, ${availableQuestions.length} available`);
      
      // NEW: Track topics already in the feed to ensure diversity
      const topicsInCurrentFeed = new Set(currentFeed.map(item => item.topic));
      console.log(`[Feed] Topics already in current feed: ${Array.from(topicsInCurrentFeed).join(', ')}`);
      
      // MODIFIED: Always use cold start logic to ensure consistent topic filtering regardless of position
      // This ensures the topic filter from triviaService is respected through the entire question selection pipeline
      const totalInteractions = Object.keys(updatedProfile.interactions || {}).length;
      const totalQuestionsAnswered = updatedProfile.totalQuestionsAnswered || 0;
      const forceColdStart = true; // MODIFIED: Always use cold start logic for consistent topic filtering
      
      console.log(`[Feed] Checkpoint ${checkpointPosition}: Using cold start logic with forced phase for consistent topic filtering`);
      console.log(`[Feed] Current state: totalInteractions=${totalInteractions}, totalQuestionsAnswered=${totalQuestionsAnswered}`);
      
      // Set temporary flag to ensure cold start logic is used
      if (forceColdStart) {
        // Make a deep copy to avoid modifying the original
        const tempProfile = JSON.parse(JSON.stringify(updatedProfile));
        
        // Make sure coldStartComplete is false to trigger cold start logic
        tempProfile.coldStartComplete = false;
        
        // NEW: Update the cold start state to include the already shown topics in this session
        if (tempProfile.coldStartState) {
          try {
            const coldStartState = JSON.parse(JSON.stringify(tempProfile.coldStartState));
            
            // Make sure topicsShown includes all topics we've shown in this session
            if (Array.isArray(coldStartState.topicsShown)) {
              const existingTopicsShown = new Set(coldStartState.topicsShown);
              
              // Add current feed topics to the topics shown
              topicsInCurrentFeed.forEach(topic => {
                if (!existingTopicsShown.has(topic)) {
                  coldStartState.topicsShown.push(topic);
                  console.log(`[Feed] Added topic ${topic} to cold start state topicsShown`);
                }
              });
            }
            
            // NEW: Update the recentTopics array to include the most recent topics
            if (Array.isArray(coldStartState.recentTopics)) {
              // Get the 5 most recent topics from current feed (last 5 items)
              const recentFeedTopics = currentFeed.slice(-5).map(item => item.topic).reverse();
              
              // Create a new recentTopics array with the most recent feed topics first
              coldStartState.recentTopics = [...recentFeedTopics, 
                ...coldStartState.recentTopics.filter((t: string) => !recentFeedTopics.includes(t))
              ].slice(0, 5);
              
              console.log(`[Feed] Updated recentTopics in cold start state: ${coldStartState.recentTopics.join(', ')}`);
            }
            
            // NEW: Update the lastSelectedTopics array to include the most recent topics
            if (Array.isArray(coldStartState.lastSelectedTopics)) {
              // Get the 4 most recent topics from current feed (last 4 items)
              const lastSelectedFeedTopics = currentFeed.slice(-4).map(item => item.topic).reverse();
              
              // Create a new lastSelectedTopics array with the most recent feed topics first
              coldStartState.lastSelectedTopics = [...lastSelectedFeedTopics, 
                ...coldStartState.lastSelectedTopics.filter((t: string) => !lastSelectedFeedTopics.includes(t))
              ].slice(0, 4);
              
              console.log(`[Feed] Updated lastSelectedTopics in cold start state: ${coldStartState.lastSelectedTopics.join(', ')}`);
            }
            
            // Update the temp profile with the modified cold start state
            tempProfile.coldStartState = coldStartState;
          } catch (e) {
            console.error('[Feed] Error updating cold start state:', e);
          }
        }
        
        // Force the client-side weights to be used instead of any potentially stale weights
        // Ensure the topics from Redux userProfile are properly included
        if (userProfile && userProfile.topics) {
          console.log(`[Feed] Using latest client-side weights from userProfile`);
          // Log each topic weight for debugging
          Object.entries(userProfile.topics).forEach(([topic, data]) => {
            console.log(`[Feed] Topic '${topic}' weight: ${data.weight}`);
            // Ensure tempProfile has the latest weights from redux store
            if (!tempProfile.topics[topic]) {
              tempProfile.topics[topic] = { ...data };
            } else {
              tempProfile.topics[topic].weight = data.weight;
            }
          });
        }
        
        // Log the complete profile for debugging
        console.log(`[Feed] Final profile for question selection: ${JSON.stringify(tempProfile.topics, null, 2)}`);
        
        // Determine the correct phase based on checkpoint position
        let forcedPhase: 'exploration' | 'branching' | 'normal' | undefined;
        
        if (checkpointPosition < 5) {
          forcedPhase = 'exploration'; // Positions 1-4 use exploration phase
          console.log(`[Feed] Forcing exploration phase at position ${checkpointPosition}`);
        } else if (checkpointPosition < 20) {
          forcedPhase = 'branching'; // Positions 5-19 use branching phase
          console.log(`[Feed] Forcing branching phase at position ${checkpointPosition}`);
        } else {
          forcedPhase = 'normal'; // Position 20+ use normal phase
          console.log(`[Feed] Forcing normal phase at position ${checkpointPosition}`);
        }
        
        // Import getColdStartFeed from the coldStartStrategy
        const { getColdStartFeed } = require('../../lib/coldStartStrategy');
        
        // Use the cold start feed generator with the forced phase
      const { items: personalizedItems, explanations: personalizedExplanations } = 
          getColdStartFeed(availableQuestions, tempProfile, undefined, forcedPhase);
        
      // Take only questions we don't already have
        const newQuestions = personalizedItems.filter((item: FeedItemType) => !existingIds.has(item.id)).slice(0, 4);
      
      if (newQuestions.length > 0) {
          console.log(`[Feed] Appending ${newQuestions.length} cold start questions at checkpoint position ${checkpointPosition}`);
          
          // Log which topics were selected for debugging
          const selectedTopics = newQuestions.map((q: FeedItemType) => q.topic);
          console.log(`[Feed] Selected topics at checkpoint ${checkpointPosition}: ${selectedTopics.join(', ')}`);
          
          // NEW: Log how many unique topics we have for diversity check
          const allTopicsAfterAddition = new Set([...topicsInCurrentFeed, ...selectedTopics]);
          console.log(`[Feed] Feed will have ${allTopicsAfterAddition.size} unique topics after addition`);
          
          // Log if these are exploration or branching questions
          const isExploration = checkpointPosition === 4; // First checkpoint is exploration
          const isBranching = checkpointPosition > 4 && checkpointPosition <= 20; // 8, 12, 16, 20 are branching
          const isNormal = checkpointPosition > 20; // Beyond position 20
          console.log(`[Feed] Question type: ${isExploration ? 'Exploration' : isBranching ? 'Branching' : isNormal ? 'Normal' : 'Unknown'}`);
        
        // Create a new feed with existing + new questions
        const updatedFeed = [...currentFeed, ...newQuestions];
        
        // Add additional explanation about why we added them
        const combinedExplanations: Record<string, string[]> = { ...feedExplanations };
        
        // Add the explanations from the personalization system plus our position message
        newQuestions.forEach((item: FeedItemType) => {
          combinedExplanations[item.id] = [
            ...(personalizedExplanations[item.id] || []),
            `Added at ${isExploration ? 'cold start exploration' : isBranching ? 'cold start branching' : 'normal phase'} checkpoint position ${checkpointPosition}`
          ];
        });
        
        // Update the feed in Redux with the combined feed
        dispatch(setPersonalizedFeed({
          items: updatedFeed,
          explanations: combinedExplanations,
            userId: user?.id || undefined // Handle nullable user
        }));
      } else {
        console.log(`[Feed] No new questions were found to add at checkpoint ${checkpointPosition}`);
        }
      } else {
        // This should never execute with the fix above, but keeping as fallback
        console.log(`[Feed] WARNING: Using getPersonalizedFeed directly (should not happen with single topic mode)`);
        const { items: personalizedItems, explanations: personalizedExplanations } = 
          getPersonalizedFeed(availableQuestions, updatedProfile, 4);
        
        // Take only questions we don't already have
        const newQuestions = personalizedItems.filter((item: FeedItemType) => !existingIds.has(item.id)).slice(0, 4);
        
        if (newQuestions.length > 0) {
          console.log(`[Feed] Appending ${newQuestions.length} personalized questions at checkpoint position ${checkpointPosition}`);
          
          // Create a new feed with existing + new questions
          const updatedFeed = [...currentFeed, ...newQuestions];
          
          // Add additional explanation about why we added them
          const combinedExplanations: Record<string, string[]> = { ...feedExplanations };
          
          // Add the explanations from the personalization system plus our position message
          newQuestions.forEach((item: FeedItemType) => {
            combinedExplanations[item.id] = [
              ...(personalizedExplanations[item.id] || []),
              `Added at normal checkpoint position ${checkpointPosition}`
            ];
          });
          
          // Update the feed in Redux with the combined feed
          dispatch(setPersonalizedFeed({
            items: updatedFeed,
            explanations: combinedExplanations,
            userId: user?.id || undefined // Handle nullable user
          }));
        } else {
          console.log(`[Feed] No new questions were found to add at checkpoint ${checkpointPosition}`);
        }
      }
    } else {
      console.log('[Feed] No additional questions available in feedData for checkpoint');
    }
  }, [feedData, personalizedFeed, feedExplanations, dispatch, user, userProfile, questions]);

  // Add debug logs to markPreviousAsSkipped to identify if it's being called correctly
  const markPreviousAsSkipped = useCallback((prevIndex: number, newIndex: number) => {
    // Only mark as skipped when explicitly scrolling down past a question and if we have feed data
    console.log(`[DEBUG] markPreviousAsSkipped called with prevIndex=${prevIndex}, newIndex=${newIndex}`);
    
    if (prevIndex >= 0 && prevIndex < personalizedFeed.length && newIndex > prevIndex) {
      const previousQuestion = personalizedFeed[prevIndex];
      const previousQuestionId = previousQuestion.id;
      
      // Add this ID to pending skips for reliable processing
      setPendingSkips(current => {
        const updated = new Set(current);
        updated.add(previousQuestionId);
        return updated;
      });
      
      // Add special logging for first question
      if (prevIndex === 0) {
        console.log(`[Feed] FIRST QUESTION being marked as skipped: ID ${previousQuestionId}, question "${previousQuestion.question?.substring(0, 30)}..."`)
      } else {
        console.log(`[Feed] Marking question #${prevIndex + 1} as skipped: ID ${previousQuestionId}, question "${previousQuestion.question?.substring(0, 30)}..."`);
      }
      
      // Skip if the question is already marked as skipped or answered
      if (questions[previousQuestionId] && 
          (questions[previousQuestionId].status === 'skipped' || 
           questions[previousQuestionId].status === 'answered')) {
        console.log(`[Feed] Question ${previousQuestionId} already processed (${questions[previousQuestionId].status}), skipping`);
        return;
      }
      
      // Get interaction start time if it exists
      const startTime = interactionStartTimes[previousQuestionId];
      let timeSpent = 0;
      
      if (startTime) {
        timeSpent = Date.now() - startTime;
      }
      
      // Special case for the first question - force longer timeSpent to ensure it's registered
      if (prevIndex === 0) {
        // Force at least 1 second to ensure weight changes register
        timeSpent = Math.max(timeSpent, 1000);
        console.log(`[Feed] FIRST QUESTION: Ensuring minimum timeSpent of 1000ms (actual: ${timeSpent}ms)`);
      }
      
      // Mark question as skipped in Redux
      dispatch(skipQuestion({ 
        questionId: previousQuestionId,
        userId: user?.id
      }));
      
      console.log(`[Feed] Dispatched skipQuestion action for question ${previousQuestionId}`);
      
      // Update user profile with new weight changes
      if (user && user.id) {
        // Create interaction for this skip
        const interaction: Partial<QuestionInteraction> = {
          wasSkipped: true,
          timeSpent
        };
        
        console.log(`[Feed] Updating user profile for skipped question ${previousQuestionId}`);
        console.log(`[Feed] Before skip - topic weights:`, JSON.stringify(userProfile.topics, null, 2));
        
        // Use the personalization service to update the profile
        const result = updateUserProfile(
        userProfile,
        previousQuestionId,
          interaction,
        previousQuestion
      );
      
        console.log(`[Feed] After skip - topic weights:`, JSON.stringify(result.updatedProfile.topics, null, 2));
        console.log(`[Feed] User profile updated, weight change: ${result.weightChange ? 'YES' : 'NO'}`);
        
        if (result.weightChange) {
          console.log(`[Feed] Weight change details: Topic=${result.weightChange.topic}, ${result.weightChange.oldWeights.topicWeight.toFixed(2)} -> ${result.weightChange.newWeights.topicWeight.toFixed(2)}`);
        }
        
        // Save updated profile to Redux BEFORE checkpoint checking
      dispatch(updateUserProfileAction({ 
          profile: result.updatedProfile, 
        userId: user?.id,
          weightChange: result.weightChange || undefined  // Convert null to undefined
      }));

      // Increment skip count
      skipCountRef.current += 1;
      
      // Simple check for adding questions
      // Check if current position (1-indexed) is a checkpoint
      const currentPosition = prevIndex + 1;
      
        // After updating the profile with the skipped question, check for checkpoint
      if (currentPosition <= 20 && shouldAddQuestionsAtPosition(currentPosition)) {
          // IMPORTANT: Using the UPDATED profile with latest weights
          console.log(`[Feed] At checkpoint position ${currentPosition}, adding 4 questions - using UPDATED profile with latest weights`);
        addQuestionsAtCheckpoint(currentPosition, result.updatedProfile);
      } else if (currentPosition > 20) {
        // After position 20 (past cold start) - add 1 question
        console.log(`[FastScroll] Past cold start (position ${currentPosition}), adding 1 question`);
        
        // Only proceed if we have feedData to choose from
        if (feedData.length > personalizedFeed.length) {
          // Create a set of IDs that are already in our feed
          const currentFeed = [...personalizedFeed];
          const existingIds = new Set(currentFeed.map(item => item.id));
          
          // ADDED: Filter out questions that have already been answered or skipped from Redux state
          const answeredQuestionIds = new Set(
            Object.keys(questions).filter(id => 
              questions[id] && (questions[id].status === 'answered' || questions[id].status === 'skipped')
            )
          );
          
          // Get questions that aren't already in our feed AND haven't been answered/skipped
          const availableQuestions = feedData.filter((item: FeedItemType) => 
            !existingIds.has(item.id) && !answeredQuestionIds.has(item.id)
          );
          
          console.log(`[FastScroll] Post-skip filtering: ${feedData.length} total, ${existingIds.size} in feed, ${answeredQuestionIds.size} answered/skipped, ${availableQuestions.length} available`);
          
          if (availableQuestions.length > 0) {
            // MODIFIED: Use the coldStartStrategy with forced 'normal' phase to ensure topic filtering is maintained
            // Make a deep copy of the profile to avoid modifying the original
            const tempProfile = JSON.parse(JSON.stringify(userProfile));
            
            // Make sure coldStartComplete is false to trigger cold start logic
            tempProfile.coldStartComplete = false;
            
            // Import getColdStartFeed from the coldStartStrategy
            const { getColdStartFeed } = require('../../lib/coldStartStrategy');
            
            // Use the cold start feed generator with the forced 'normal' phase
            const { items: personalizedItems, explanations: personalizedExplanations } = 
                getColdStartFeed(availableQuestions, tempProfile, undefined, 'normal');
                
            // Take only the first question since we only want to add one after a skip
            const newQuestions = personalizedItems.filter((item: FeedItemType) => !existingIds.has(item.id)).slice(0, 1);
        
            if (newQuestions.length > 0) {
              console.log(`[FastScroll] Adding 1 question to feed using cold start strategy with normal phase`);
              console.log(`[FastScroll] Selected topic: ${newQuestions[0].topic}`);
              
              // Create a new feed with existing + new question
              const updatedFeed = [...currentFeed, ...newQuestions];
          
              // Add additional explanation about why we added this question
              const combinedExplanations: Record<string, string[]> = { ...feedExplanations };
          
              // Add the explanations from the personalization system
              newQuestions.forEach((item: FeedItemType) => {
                combinedExplanations[item.id] = [
                  ...(personalizedExplanations[item.id] || []),
                  `Added after skip (past cold start)`
                ];
              });
          
              // Update the feed in Redux - log dispatch for debugging
              console.log(`[FastScroll] Dispatching setPersonalizedFeed with ${updatedFeed.length} items`);
              dispatch(setPersonalizedFeed({
                items: updatedFeed,
                explanations: combinedExplanations,
                userId: user?.id || undefined // Handle nullable user
              }));
            } else {
              console.log(`[FastScroll] No new questions found to add after fast scroll`);
            }
          }
        }
      } else {
        console.log(`[Feed] Not at a checkpoint position (${currentPosition}), not adding questions`);
      }
      } else {
        console.log('[Feed] User not logged in, skipping add question logic');
      }
    } else {
      console.log(`[Feed] Not marking as skipped - invalid indices or not moving forward: prevIndex=${prevIndex}, newIndex=${newIndex}, personalizedFeed.length=${personalizedFeed.length}`);
    }
  }, [personalizedFeed, dispatch, userProfile, user, questions, interactionStartTimes, feedData, feedExplanations, shouldAddQuestionsAtPosition, addQuestionsAtCheckpoint]);

  // Helper function to log feed state for debugging
  const logFeedState = useCallback(() => {
    console.log("===== CURRENT FEED STATE =====");
    console.log(`Feed length: ${personalizedFeed.length} questions`);
    console.log(`Current index: ${currentIndex}`);
    
    // Count topics in feed
    const topicCounts = new Map<string, number>();
    personalizedFeed.forEach(item => {
      const topic = item.topic;
      topicCounts.set(topic, (topicCounts.get(topic) || 0) + 1);
    });
    
    console.log("Topics in feed:");
    topicCounts.forEach((count, topic) => {
      console.log(`  ${topic}: ${count} questions`);
    });
    
    // Count interactions by type
    let answeredCount = 0;
    let skippedCount = 0;
    let pendingCount = 0;
    
    personalizedFeed.forEach(item => {
      const state = questions[item.id];
      if (!state || state.status === 'unanswered') {
        pendingCount++;
      } else if (state.status === 'skipped') {
        skippedCount++;
      } else if (state.status === 'answered') {
        answeredCount++;
      }
    });
    
    console.log(`Interaction breakdown: ${answeredCount} answered, ${skippedCount} skipped, ${pendingCount} pending`);
    
    // Check user profile
    const totalInteractions = Object.keys(userProfile.interactions || {}).length;
    const totalQuestionsAnswered = userProfile.totalQuestionsAnswered || 0;
    const inColdStart = !userProfile.coldStartComplete && totalQuestionsAnswered < 20;
    
    console.log(`User profile: ${totalInteractions} interactions, ${totalQuestionsAnswered} questions answered`);
    console.log(`Cold start: ${inColdStart ? 'active' : 'complete'}`);
    
    if (inColdStart) {
      // Identify cold start phase
      let phase = 'unknown';
      if (totalQuestionsAnswered < 5) {
        phase = 'exploration (1-5)';
      } else if (totalQuestionsAnswered < 20) {
        phase = 'branching (6-20)';
      }
      console.log(`Cold start phase: ${phase}`);
    }
    
    console.log("===========================");
    
    return { inColdStart, totalInteractions, totalQuestionsAnswered };
  }, [personalizedFeed, currentIndex, questions, userProfile]);

  // Update handleFastScroll to forcibly add questions after a skip
  const handleFastScroll = useCallback((startIndex: number, endIndex: number) => {
    // Don't process if start and end are the same or if scrolling up
    if (startIndex >= endIndex || !personalizedFeed.length) {
      console.log(`[FastScroll] Skipping processing: startIndex=${startIndex}, endIndex=${endIndex}, moving up or same position`);
      return;
    }
    
    console.log(`[FastScroll] Processing fast scroll: ${startIndex} → ~${endIndex}`);
    console.log(`[FastScroll] Before processing, checking feed state:`);
    const { inColdStart, totalInteractions, totalQuestionsAnswered } = logFeedState();
    
    const totalSkipped = Math.min(endIndex - startIndex, 5); // Limit to 5 max questions skipped
    console.log(`[FastScroll] Will attempt to process ${totalSkipped} skipped questions`);

    // Process the skips first
    let skippedCount = 0;
    let highestProcessedIndex = -1;
    
    // Special handling for first question - always check it
    const firstQuestionId = personalizedFeed[0]?.id;
    if (firstQuestionId) {
      const firstQuestionState = questions[firstQuestionId];
      if (!firstQuestionState || firstQuestionState.status === 'unanswered') {
        console.log(`[FastScroll] First question not yet processed, marking as skipped: ${firstQuestionId}`);
        console.log(`[FastScroll] First question topic: ${personalizedFeed[0]?.topic}`);
        markPreviousAsSkipped(0, 1);
        skippedCount++;
        highestProcessedIndex = 0;
      }
    }
    
    // Process remaining questions that aren't already marked
    for (let i = Math.max(1, startIndex); i < endIndex && i < personalizedFeed.length; i++) {
        const question = personalizedFeed[i];
        const questionState = questions[question.id];
        
        // Skip questions that are already processed (answers or skipped)
        if (questionState && (questionState.status === 'answered' || questionState.status === 'skipped')) {
          console.log(`[FastScroll] Question at index ${i} (${question.id}) already processed as ${questionState.status}, skipping`);
          continue;
        }
        
      // Mark as skipped
      console.log(`[FastScroll] Marking question at index ${i} (${question.id}) as skipped`);
      console.log(`[FastScroll] Question topic: ${question.topic}`);
      markPreviousAsSkipped(i, i+1); // Mark this specific question as skipped
      skippedCount++;
      if (i > highestProcessedIndex) {
        highestProcessedIndex = i;
      }
    }
    
    // Now check if we need to add questions - simplified logic
    if (skippedCount > 0) {
      // Check if current position is a checkpoint (4, 8, 12, 16, 20)
      // We use position + 1 because our checkpoints are 1-indexed but array is 0-indexed
      const currentPosition = highestProcessedIndex + 1;
      
      console.log(`[FastScroll] Skipped ${skippedCount} questions, highest index was ${highestProcessedIndex}`);
      console.log(`[FastScroll] Checking if position ${currentPosition} is a checkpoint`);
      
      if (currentPosition <= 20 && shouldAddQuestionsAtPosition(currentPosition)) {
        // At a checkpoint position in cold start - add 4 questions
        console.log(`[FastScroll] At checkpoint position ${currentPosition}, adding 4 questions`);
        addQuestionsAtCheckpoint(currentPosition, userProfile);
      } else if (currentPosition > 20) {
        // After position 20 (past cold start) - add 1 question
        console.log(`[FastScroll] Past cold start (position ${currentPosition}), adding 1 question`);
        
        // Only proceed if we have feedData to choose from
        if (feedData.length > personalizedFeed.length) {
          // Create a set of IDs that are already in our feed
          const currentFeed = [...personalizedFeed];
          const existingIds = new Set(currentFeed.map(item => item.id));
          
          // Get questions that aren't already in our feed
          const availableQuestions = feedData.filter((item: FeedItemType) => !existingIds.has(item.id));
          
          if (availableQuestions.length > 0) {
            // Use personalization logic to select new questions
            const { items: personalizedItems, explanations: personalizedExplanations } = 
              getPersonalizedFeed(availableQuestions, userProfile, 1); // Only get 1 question
          
            // Take only the first question
            const newQuestions = personalizedItems.filter((item: FeedItemType) => !existingIds.has(item.id)).slice(0, 1);
        
            if (newQuestions.length > 0) {
              console.log(`[FastScroll] Adding 1 personalized question to feed`);
              console.log(`[FastScroll] Selected topic: ${newQuestions[0].topic}`);
              
              // Create a new feed with existing + new question
              const updatedFeed = [...currentFeed, ...newQuestions];
          
              // Add additional explanation about why we added this question
              const combinedExplanations: Record<string, string[]> = { ...feedExplanations };
          
              // Add the explanations from the personalization system
              newQuestions.forEach((item: FeedItemType) => {
                combinedExplanations[item.id] = [
                  ...(personalizedExplanations[item.id] || []),
                  `Added after skip (past cold start)`
                ];
              });
          
              // Update the feed in Redux - log dispatch for debugging
              console.log(`[FastScroll] Dispatching setPersonalizedFeed with ${updatedFeed.length} items`);
              dispatch(setPersonalizedFeed({
                items: updatedFeed,
                explanations: combinedExplanations,
                userId: user?.id || undefined // Handle nullable user
              }));
            }
          }
        }
      } else {
        console.log(`[FastScroll] Not at a checkpoint position (${currentPosition}), not adding questions`);
      }
      
      // Log feed state after processing
      console.log(`[FastScroll] After processing, checking updated feed state:`);
      logFeedState();
    }
  }, [personalizedFeed, questions, markPreviousAsSkipped, feedData, userProfile, feedExplanations, dispatch, user, addQuestionsAtCheckpoint, shouldAddQuestionsAtPosition, logFeedState]);

  // This should be near the top of your component
  // Use a more precise method to detect iOS
  const isIOS = Platform.OS === 'ios';
  const isAndroid = Platform.OS === 'android';
  const isWeb = Platform.OS === 'web';
  
  // Pre-rendering configuration for smooth TikTok-like scroll
  const PRE_RENDER_COUNT = 2; // Pre-render 2 items ahead
  const RENDER_WINDOW = 5; // Keep 5 items in memory (current + 2 before + 2 after)
  
  // Add this ref to track pre-rendered items
  const preRenderedItems = useRef(new Set<string>());
  
  // Optimize scrolling on iOS by preventing handling during momentum
  const isMomentumScrolling = useRef(false);
  
  // Add optimal deceleration rate for different platforms
  const getOptimalDecelerationRate = useCallback(() => {
    if (isIOS) {
      // TikTok-like feel: slightly faster than normal but not too fast
      return 0.993; // Further refined for more natural TikTok-like feel
    } else if (isAndroid) {
      return 'fast';
    } else {
      return 'fast';
    }
  }, [isIOS, isAndroid]);

  // Add a function to preload the next items - this will ensure they're ready
  const preloadNextItems = useCallback((currentIdx: number) => {
    if (!personalizedFeed || personalizedFeed.length === 0) return;
    
    // Define the range of items to preload (current + PRE_RENDER_COUNT ahead)
    const startIdx = currentIdx;
    const endIdx = Math.min(currentIdx + PRE_RENDER_COUNT, personalizedFeed.length - 1);
    
    // Add items to the preRendered set
    for (let i = startIdx; i <= endIdx; i++) {
      const itemId = personalizedFeed[i].id;
      if (!preRenderedItems.current.has(itemId)) {
        // console.log(`Preloading item ${i} (${itemId})`);
        preRenderedItems.current.add(itemId);
      }
    }
  }, [personalizedFeed]);

  // Optimize handleScroll for iOS specifically
  const handleScroll = useCallback((event: NativeSyntheticEvent<NativeScrollEvent>) => {
    // Early return for tooltips - hide only on first scroll
    if (event.nativeEvent.contentOffset.y !== 0 && showTooltip) {
      hideTooltip();
      return; // Early return after hiding tooltip
    }
    
    // Special iOS optimization: skip all processing during momentum scrolling
    if (isIOS && isMomentumScrolling.current) {
      return;
    }
    
    // Skip all processing if already actively scrolling
    if (isActivelyScrolling) {
      return;
    }
    
    // Mark as actively scrolling
    setIsActivelyScrolling(true);
    
    // Clear any existing timeout
    if (scrollTimeoutRef.current) {
      clearTimeout(scrollTimeoutRef.current);
    }
    
    // Set a timeout to mark as no longer scrolling after a brief period
    scrollTimeoutRef.current = setTimeout(() => {
      setIsActivelyScrolling(false);
    }, 500);
    
    // Track scroll direction but with minimal processing
    const currentScrollPos = event.nativeEvent.contentOffset.y;
    const scrollDirection = currentScrollPos > lastScrollPosition.current ? 'down' : 'up';
    lastScrollPosition.current = currentScrollPos;
    
    // Update scroll-based index for more accurate active topic detection
    const scrollBasedIndex = Math.round(currentScrollPos / viewportHeight);
    if (scrollBasedIndex >= 0 && scrollBasedIndex < personalizedFeed.length) {
      scrollBasedIndexRef.current = scrollBasedIndex;
    }
    
    // For iOS, calculate the current index based on scroll position
    // and update if it's significantly different from the current index
    if (isIOS && scrollDirection === 'down' && !isActivelyScrolling) {
      const estimatedIndex = Math.round(currentScrollPos / viewportHeight);
      
      // Only update if we've moved to a clearly different question
      if (estimatedIndex > currentIndex + 0.5) {
        console.log(`[handleScroll] On iOS: Updating currentIndex from ${currentIndex} to ${estimatedIndex}`);
        setCurrentIndex(estimatedIndex);
      }
    }
    
    // Only process "skipped" logic on desktop or when scrolling has ended
    // This significantly reduces processing during actual scroll animation
    if (scrollDirection === 'down' && Platform.OS === 'web' && !isActivelyScrolling) {
      // Use requestAnimationFrame to process after current frame is complete
      requestAnimationFrame(() => {
        // Calculate the approximate index based on scroll position
        const estimatedIndex = Math.round(currentScrollPos / viewportHeight);
        
        // Only process if we've moved more than one question
        if (estimatedIndex > currentIndex + 1) {
          handleFastScroll(currentIndex, estimatedIndex);
        }
      });
    }
  }, [currentIndex, viewportHeight, showTooltip, hideTooltip, isActivelyScrolling, handleFastScroll, isIOS, setCurrentIndex]);

  // Enhanced onViewableItemsChanged with preloading
  const onViewableItemsChanged = useCallback(
    ({ viewableItems }: { viewableItems: ViewToken[] }) => {
      if (viewableItems.length > 0 && viewableItems[0].index !== null && personalizedFeed.length > 0) {
        const newIndex = viewableItems[0].index;
        const currentItem = personalizedFeed[newIndex];
        
        // Start preloading next items immediately when a new item becomes visible
        preloadNextItems(newIndex);
        
        if (currentItem && currentItem.id) {
          const currentItemId = currentItem.id;
          const prevIndex = lastVisibleIndexRef.current;
          
          // Special case for first question skip detection
          if (newIndex === 1 && (prevIndex === null || prevIndex === 0)) {
            // We've moved directly to the second question - check if first question was processed
            const firstQuestionId = personalizedFeed[0].id;
            const firstQuestionState = questions[firstQuestionId];
            
            // Only mark as skipped if it hasn't been processed yet
            if (!firstQuestionState || firstQuestionState.status === 'unanswered') {
              // console.log(`[ViewableItemsChanged] First question not yet processed, marking as skipped`);
              markPreviousAsSkipped(0, 1);
            } else {
              // console.log(`[ViewableItemsChanged] First question already processed as ${firstQuestionState?.status}`);
            }
          }
          
          // Only process if we've actually moved to a new question
          if (prevIndex !== newIndex) {
            // Check if we're moving forward AND if prevIndex is not null (handles first question case)
            if (prevIndex !== null && newIndex > prevIndex) {
              // console.log(`[ViewableItemsChanged] Skipping detected: ${prevIndex} → ${newIndex}`);
              markPreviousAsSkipped(prevIndex, newIndex);
            } else if (prevIndex === null && newIndex > 0) {
              // Handle case where first question was skipped and prevIndex hasn't been set yet
              // console.log(`[ViewableItemsChanged] First question possibly skipped, marking index 0`);
              markPreviousAsSkipped(0, newIndex);
            } else {
              // console.log(`[ViewableItemsChanged] Moving backwards or special case, not marking as skipped`);
            }
            
            // Update last visible index
            lastVisibleIndexRef.current = newIndex;
            lastVisibleItemId.current = currentItemId;
            
            // Update currentIndex state to match the visible item
            // This is critical for iOS to correctly detect skipped questions in onMomentumScrollEnd
            // console.log(`[INDEX UPDATE] Setting currentIndex from ${currentIndex} to ${newIndex}`);
            setCurrentIndex(newIndex);
            
            // Start tracking interaction with new question
            dispatch(startInteraction({ questionId: currentItemId }));
            
            // Set current explanation for debugging
            if (debugPanelVisible && feedExplanations[currentItemId]) {
              setCurrentExplanation(feedExplanations[currentItemId]);
            }
          } else {
            // console.log(`[ViewableItemsChanged] Index didn't change, not marking as skipped`);
          }
        }
      }
    },
    [personalizedFeed, questions, preloadNextItems, markPreviousAsSkipped, dispatch, 
     debugPanelVisible, feedExplanations, setCurrentIndex, currentIndex]
  );

  useEffect(() => {
    if (personalizedFeed.length > 0) {
      const firstQuestionId = personalizedFeed[0].id;
      lastVisibleItemId.current = firstQuestionId;
      lastVisibleIndexRef.current = 0; // Explicitly initialize this ref to 0
      
      // Start tracking interaction with first question
      // console.log(`Starting initial interaction tracking for question ${firstQuestionId}`);
      
      // Dispatch action to start tracking this question's interaction time
      dispatch(startInteraction({ questionId: firstQuestionId }));
    }
  // Remove interactionStartTimes from dependencies to prevent infinite loop
  }, [personalizedFeed, dispatch]);
  
  // Add a new effect to keep lastVisibleIndexRef and currentIndex synchronized
  useEffect(() => {
    // When currentIndex changes, also update lastVisibleIndexRef if needed
    if (currentIndex !== lastVisibleIndexRef.current) {
      // console.log(`[Sync] Updating lastVisibleIndexRef from ${lastVisibleIndexRef.current} to match currentIndex ${currentIndex}`);
      lastVisibleIndexRef.current = currentIndex;
    }
  }, [currentIndex]);

  // Separate useEffect for verification to prevent infinite loops
  useEffect(() => {
    // Only run once after component mounts to verify first question tracking
    if (personalizedFeed.length > 0) {
      const firstQuestionId = personalizedFeed[0].id;
      
      // Verify after a short delay
      const timer = setTimeout(() => {
        if (interactionStartTimes[firstQuestionId]) {
          // console.log(`Confirmed initial interaction tracking for ${firstQuestionId}, start time: ${new Date(interactionStartTimes[firstQuestionId]).toISOString()}`);
        } else {
          console.warn(`Failed to start initial interaction tracking for ${firstQuestionId}`);
        }
      }, 100);
      
      return () => clearTimeout(timer);
    }
  }, [personalizedFeed.length]); // Only run when feed length changes

  // Add effect to process pending skips reliably across platforms
  useEffect(() => {
    if (pendingSkips.size > 0 && feedData.length > 0 && personalizedFeed.length > 0) {
      console.log(`[Feed] Processing ${pendingSkips.size} pending skips in effect`);
      const skipsToProcessArray = Array.from(pendingSkips);
      const newPendingSkipsState = new Set(pendingSkips); // Create a mutable copy for this run

      // It's important to use the latest userProfile for checkpoint decisions.
      // The userProfile from the hook's closure (dependencies) should be up-to-date enough for this batch.

      skipsToProcessArray.forEach(skipToProcessId => {
        const skipIndex = personalizedFeed.findIndex(item => item.id === skipToProcessId);
        
        if (skipIndex >= 0) {
          const currentPosition = skipIndex + 1; // 1-indexed position of the skipped item
          
          // The question status should ideally be 'skipped' here due to earlier dispatches.
          // This useEffect is for post-skip actions like adding questions.
          // We proceed with checkpoint logic assuming the skip was validly recorded.
          
          console.log(`[Feed] Pending skip effect: Processing checkpoint logic for item at index ${skipIndex} (ID: ${skipToProcessId}), position ${currentPosition}`);

          if (currentPosition <= 20 && shouldAddQuestionsAtPosition(currentPosition)) {
            console.log(`[Feed] Pending skip effect: At checkpoint position ${currentPosition}, adding 4 questions.`);
            addQuestionsAtCheckpoint(currentPosition, userProfile); // userProfile from hook dependency
          } else if (currentPosition > 20 && feedData.length > personalizedFeed.length) {
            console.log('[Feed] Pending skip effect: Past cold start, adding one question.');
            const currentFeed = [...personalizedFeed];
            const existingIds = new Set(currentFeed.map(item => item.id));
            const availableQuestions = feedData.filter((item: FeedItemType) => !existingIds.has(item.id));
            
            if (availableQuestions.length > 0) {
              const { items: personalizedItems, explanations: personalizedExplanations } = 
                getPersonalizedFeed(availableQuestions, userProfile, 1); // userProfile from hook dependency
              
              const newQuestions = personalizedItems.filter((item: FeedItemType) => !existingIds.has(item.id)).slice(0, 1);
              
              if (newQuestions.length > 0) {
                const updatedFeed = [...currentFeed, ...newQuestions];
                const combinedExplanations = { ...feedExplanations };
                newQuestions.forEach(item => {
                  combinedExplanations[item.id] = [
                    ...(personalizedExplanations[item.id] || []),
                    `Added after pending skip processing (batch)`
                  ];
                });
                dispatch(setPersonalizedFeed({
                  items: updatedFeed,
                  explanations: combinedExplanations,
                  userId: user?.id || undefined
                }));
              }
            }
          }
        } else {
          console.log(`[Feed] Pending skip effect: Skipped item ${skipToProcessId} not found in personalizedFeed.`);
        }
        newPendingSkipsState.delete(skipToProcessId); // Remove from the copy as it's processed
      });
      
      // Update the state with all processed skips removed
      setPendingSkips(newPendingSkipsState);
    }
  }, [pendingSkips, feedData, personalizedFeed, userProfile, questions, 
      addQuestionsAtCheckpoint, shouldAddQuestionsAtPosition, dispatch, 
      feedExplanations, user?.id, getPersonalizedFeed]); // Added getPersonalizedFeed to dependencies

  // Enhance the viewability configuration for smoother detection
  const viewabilityConfig = {
    itemVisiblePercentThreshold: 50,
    minimumViewTime: 100, // Reduced from 300ms for faster detection
  };

  // Custom onLayout handler to start preloading after initial layout
  const handleInitialLayout = useCallback(() => {
    // Preload the first few items immediately on layout
    preloadNextItems(0);
  }, [preloadNextItems]);

  const viewabilityConfigCallbackPairs = useRef([
    { viewabilityConfig, onViewableItemsChanged },
  ]);

  const onMomentumScrollBegin = useCallback(() => {
    lastInteractionTime.current = Date.now();
    if (showTooltip) {
      hideTooltip();
    }
    
    // For iOS, mark that we are in momentum scrolling to skip heavy processing
    if (isIOS) {
      isMomentumScrolling.current = true;
    }
    
    // Log scroll movement for debugging
    console.log(`Scroll movement started from question ${currentIndex}`);
  }, [showTooltip, currentIndex, isIOS, hideTooltip]);

  const onMomentumScrollEnd = useCallback((event: NativeSyntheticEvent<NativeScrollEvent>) => {
    const scrollTime = Date.now() - lastInteractionTime.current;
    let eventCorrectedCurrentIndex = currentIndex; // Start with the current state from closure

    if (isIOS) {
      isMomentumScrolling.current = false; // Mark momentum as ended for iOS
      
      const finalScrollPos = event.nativeEvent.contentOffset.y;
      const estimatedIndex = Math.round(finalScrollPos / viewportHeight);
      // console.log(`[INDEX UPDATE] onMomentumScrollEnd iOS: finalScrollPos=${finalScrollPos}, estimatedIndex=${estimatedIndex}`);

      if (estimatedIndex >= 0 && estimatedIndex < personalizedFeed.length) {
        // This estimatedIndex is the most accurate representation of where the scroll ended.
        eventCorrectedCurrentIndex = estimatedIndex;
        const item = personalizedFeed[estimatedIndex];
        // console.log(`[INDEX UPDATE] Using iOS estimated index ${estimatedIndex} (topic: "${item?.topic}", id: ${item?.id})`);
      } else {
        console.warn(`[INDEX UPDATE] iOS: Estimated index ${estimatedIndex} is out of bounds. Falling back to state currentIndex: ${currentIndex}`);
        eventCorrectedCurrentIndex = currentIndex; // Fallback if calculation is odd
      }
    } else {
      // For non-iOS, onMomentumScrollEnd might not be triggered by this exact callback signature from FlatList if not defined to take an event,
      // or we might rely on onViewableItemsChanged for index updates.
      // For safety, use the current state index if not iOS.
      eventCorrectedCurrentIndex = currentIndex;
    }

    // Perform skip logic using the eventCorrectedCurrentIndex
    if (previousIndex.current !== eventCorrectedCurrentIndex && previousIndex.current < eventCorrectedCurrentIndex) {
      // console.log(`[onMomentumScrollEnd] Skip condition met: previousIndex=${previousIndex.current}, newIndex=${eventCorrectedCurrentIndex}. Calling handleFastScroll.`);
      handleFastScroll(previousIndex.current, eventCorrectedCurrentIndex);
    } else {
      // console.log(`[onMomentumScrollEnd] Skip condition NOT met: previousIndex=${previousIndex.current}, newIndex=${eventCorrectedCurrentIndex}.`);
    }

    // Update previousIndex.current to reflect the index used for THIS event's logic.
    previousIndex.current = eventCorrectedCurrentIndex;

    // If the eventCorrectedCurrentIndex is different from the actual current state, or other refs are out of sync, update.
    if (eventCorrectedCurrentIndex !== currentIndex || lastVisibleIndexRef.current !== eventCorrectedCurrentIndex) {
      // console.log(`[onMomentumScrollEnd] Updating state: currentIndex from ${currentIndex} to ${eventCorrectedCurrentIndex}.`);
      setCurrentIndex(eventCorrectedCurrentIndex);
      
      if (personalizedFeed[eventCorrectedCurrentIndex]) {
        const currentItemId = personalizedFeed[eventCorrectedCurrentIndex].id;
        if (lastVisibleItemId.current !== currentItemId) { // Avoid redundant dispatches
            lastVisibleItemId.current = currentItemId;
            dispatch(startInteraction({ questionId: currentItemId }));
            // console.log(`[onMomentumScrollEnd] Dispatched startInteraction for item ${currentItemId} at index ${eventCorrectedCurrentIndex}.`);
        }
        lastVisibleIndexRef.current = eventCorrectedCurrentIndex; // Sync ref
      } else {
        console.warn(`[onMomentumScrollEnd] No item in personalizedFeed at eventCorrectedCurrentIndex ${eventCorrectedCurrentIndex} to start interaction.`);
      }
    } else {
       // If currentIndex state already matches eventCorrectedCurrentIndex, ensure interaction for the current item is dispatched if it's new.
       if (personalizedFeed[eventCorrectedCurrentIndex]) {
        const currentItemId = personalizedFeed[eventCorrectedCurrentIndex].id;
        if (lastVisibleItemId.current !== currentItemId) {
             // console.log(`[onMomentumScrollEnd] currentIndex matches, but dispatching startInteraction for new item ${currentItemId}.`);
             lastVisibleItemId.current = currentItemId;
             lastVisibleIndexRef.current = eventCorrectedCurrentIndex;
             dispatch(startInteraction({ questionId: currentItemId }));
        }
      } else {
        console.warn(`[onMomentumScrollEnd] (Else branch) No item in personalizedFeed at eventCorrectedCurrentIndex ${eventCorrectedCurrentIndex}.`);
      }
    }
  }, [currentIndex, setCurrentIndex, handleFastScroll, isIOS, viewportHeight, personalizedFeed, dispatch]);

  // Add this hook to handle question generation
  const { triggerQuestionGeneration, trackQuestionInteraction } = useQuestionGenerator();

  // Find the function that handles answering questions (might be called handleAnswerQuestion)
  // Add the question generation trigger at the end of that function
  
  // For example:
  const handleAnswer = useCallback(async (questionId: string, answerIndex: number, isCorrect: boolean) => {
    const questionItem = personalizedFeed.find(item => item.id === questionId);
    if (!questionItem) return;
    
    console.log(`\n[Answer] User answered question ${questionId}`);
    
    // Find the current position/index in the feed (0-indexed)
    const currentIndex = personalizedFeed.findIndex(item => item.id === questionId);
    // Convert to 1-indexed position for our checkpoints
    const currentPosition = currentIndex + 1;
    
    // Get interaction start time if it exists
    const startTime = interactionStartTimes[questionId];
    let timeSpent = 0;
    
    if (startTime) {
      timeSpent = Date.now() - startTime;
      console.log(`Time spent answering question ${questionId}: ${timeSpent}ms`);
    } else {
      console.log(`Warning: No start time recorded for answered question ${questionId}`);
    }
    
    // Get the user ID from auth context for logged-in users
    const userId = user?.id;
    
    // Get a user identifier that works for both guest and logged-in users
    let userIdentifier: string | undefined = userId;
    
    // If no auth user ID (guest mode), use device ID instead
    if (!userIdentifier) {
      try {
        // Get or generate device ID for guest users
        const deviceId = await AsyncStorage.getItem('mixpanel_device_id');
        if (deviceId) {
          userIdentifier = deviceId;
          console.log('[FEED] Using device ID for guest user:', userIdentifier);
        } else {
          console.log('[FEED] No device ID available for guest user');
        }
      } catch (error) {
        console.error('[FEED] Error getting device ID for guest user:', error);
      }
    }
    
    // Register the answer with our client-side tracking system
    let clientSideAnswerCount = 0;
    if (userIdentifier) {
      clientSideAnswerCount = registerUserAnswer(userIdentifier);
      console.log(`[Answer] Client-side answer count: ${clientSideAnswerCount}`);
    }
    
    // Record the answer in the database if user is logged in
    if (userId) {
      try {
        // This directly calls the Supabase database to update leaderboard stats
        await recordUserAnswer(userId, questionId, isCorrect, answerIndex);
      } catch (error) {
        console.error('Error recording answer for leaderboard:', error);
      }
    }
    
    // Update user profile for personalization
    const { updatedProfile, weightChange } = updateUserProfile(
      userProfile,
      questionId,
      {
        wasCorrect: isCorrect,
        wasSkipped: false,
        timeSpent: timeSpent
      },
      questionItem
    );
    
    // Log the question counts for debugging
    const previousCount = userProfile?.totalQuestionsAnswered || 0;
    const newCount = updatedProfile.totalQuestionsAnswered || 0;
    console.log(`[Answer] Question counts - Previous: ${previousCount}, New: ${newCount}`);
    
    // IMPORTANT: Save a copy of the current feed before updating the profile
    const currentFeed = [...personalizedFeed];
    
    // Dispatch answer action to mark question as answered
    console.log(`[FeedScreen] 🎯 Dispatching answerQuestion: ${questionId}, correct: ${isCorrect}, topic: ${questionItem.topic}`);
    dispatch(answerQuestion({ 
      questionId, 
      answerIndex, 
      isCorrect,
      userId: user?.id // Pass user ID if available
    }));
    
    // Store question topic mapping for ring calculation (important for generated questions)
    // Use setTimeout to ensure Redux state is updated first
    setTimeout(() => {
      addQuestionTopic(questionId, questionItem.topic);
      console.log(`[ANSWER] Stored topic "${questionItem.topic}" for question ${questionId} (isCorrect: ${isCorrect}) - DELAYED`);
    }, 50);
    
    // Save updated profile to Redux
    // Let the Redux action handle the syncing with Supabase
    dispatch(updateUserProfileAction({ 
      profile: updatedProfile, 
      userId: user?.id,
      weightChange: weightChange || undefined // Convert null to undefined to match expected type
    }));
    
    // Check if user just hit a multiple of 10 questions answered
    // This ensures database fetch is triggered even if FlatList onEndReached doesn't fire
    if (clientSideAnswerCount > 0 && clientSideAnswerCount % 10 === 0) {
      console.log(`\n\n====== MULTIPLE OF 10 QUESTIONS ANSWERED (${clientSideAnswerCount}) ======`);
      console.log(`Directly triggering database fetch from answer handler`);
      setNeedMoreQuestions(true);
    }
    
    // Simple logic for adding questions based on position
    if (feedData.length > currentFeed.length) {
      if (currentPosition <= 20 && shouldAddQuestionsAtPosition(currentPosition)) {
        // At a checkpoint position in cold start - add 4 questions
        console.log(`[Feed] At checkpoint position ${currentPosition}, adding 4 questions`);
        addQuestionsAtCheckpoint(currentPosition, updatedProfile);
      } else if (currentPosition > 20) {
        // After position 20 (past cold start) - add 1 question
        console.log(`[Feed] Past cold start (position ${currentPosition}), adding 1 question`);
        
        // Create a set of IDs that are already in our feed
        const existingIds = new Set(currentFeed.map(item => item.id));
        
        // ADDED: Filter out questions that have already been answered or skipped from Redux state
        const answeredQuestionIds = new Set(
          Object.keys(questions).filter(id => 
            questions[id] && (questions[id].status === 'answered' || questions[id].status === 'skipped')
          )
        );
        
        // Get questions that aren't already in our feed AND haven't been answered/skipped
        const availableQuestions = feedData.filter((item: FeedItemType) => 
          !existingIds.has(item.id) && !answeredQuestionIds.has(item.id)
        );
        
        console.log(`[Feed] Post-answer filtering: ${feedData.length} total, ${existingIds.size} in feed, ${answeredQuestionIds.size} answered/skipped, ${availableQuestions.length} available`);
        
        // Use personalization logic to select new questions
        const { items: personalizedItems, explanations: personalizedExplanations } = 
          getPersonalizedFeed(availableQuestions, updatedProfile, 1); // Only get 1 question in normal state
          
        // Take only one question
        const newQuestions = personalizedItems.filter((item: FeedItemType) => !existingIds.has(item.id)).slice(0, 1);
        
        if (newQuestions.length > 0) {
          console.log(`[Feed] Appending 1 personalized question after interaction`);
          
          // Create a new feed with existing + new questions
          const updatedFeed = [...currentFeed, ...newQuestions];
          
          // Add additional explanation about why we added them
          const combinedExplanations: Record<string, string[]> = { ...feedExplanations };
          
          // Add the explanations from the personalization system
          newQuestions.forEach((item: FeedItemType) => {
            combinedExplanations[item.id] = [
              ...(personalizedExplanations[item.id] || []),
              `Added after question skip`
            ];
          });
          
          // Update the feed in Redux
          dispatch(setPersonalizedFeed({
            items: updatedFeed,
            explanations: combinedExplanations,
            userId: user?.id || undefined // Handle nullable user
          }));
        }
      } else {
        console.log(`[Feed] Not at a checkpoint position (${currentPosition}), not adding questions`);
      }
    }
    
    // Remove auto-scrolling behavior - let users control when to move to next question
    // The user can swipe up manually when ready to see the next question
    
    console.log(
      'Answered question:', 
      questionId, 
      'Correct:', 
      isCorrect, 
      'Time:', 
      timeSpent,
      'Tags:',
      questionItem.tags || 'None'
    );

    // Track this question interaction in client-side storage for better topic generation
    if (userIdentifier) {
      // Track the interaction data for client-side analytics
      trackQuestionInteraction(
        userIdentifier, 
        questionId, 
        questionItem.topic || 'Unknown',
        // Handle optional properties safely
        (questionItem as any).subtopic || undefined,
        (questionItem as any).branch || undefined,
        questionItem.tags || [],
        questionItem.question // Pass the question text
      );
    }

    // Use a short timeout to prevent multiple rapid calls
    console.log('[FEED] Attempting to trigger question generation for user:', userIdentifier);
    // Only call once, with a slight delay to ensure Redux state is updated
    setTimeout(() => {
      // This will now use our client-side counter to determine if generation is needed
      if (userIdentifier) {
        triggerQuestionGeneration(userIdentifier).catch(error => {
          console.error('Error triggering question generation:', error);
        });
      }
    }, 300);
  }, [dispatch, personalizedFeed, userProfile, interactionStartTimes, feedData, feedExplanations, user, triggerQuestionGeneration, trackQuestionInteraction, addQuestionsAtCheckpoint, shouldAddQuestionsAtPosition, questions]);

  // Modify handleNextQuestion to be more controlled and prevent unexpected scrolling
  const handleNextQuestion = useCallback(() => {
    // Only scroll to next question when explicitly requested via the button
    if (flatListRef.current && currentIndex < personalizedFeed.length - 1) {
      const targetIndex = currentIndex + 1;
      
      // Use scrollToOffset instead of scrollToIndex for more stable scrolling
      const offset = viewportHeight * targetIndex;
      
      flatListRef.current.scrollToOffset({
        offset,
        animated: true
      });
    } else if (currentIndex >= personalizedFeed.length - 2) {
      // We're near the end of the feed, let's add more questions if available
      console.log('Near end of feed, checking if we can append more questions');
      
      // Find questions we don't already have in our feed
      const existingIds = new Set(personalizedFeed.map(item => item.id));
      const availableQuestions = feedData.filter(item => !existingIds.has(item.id));
      
      // Take up to 5 new questions to append
      const newQuestions = availableQuestions.slice(0, 5);
      
      if (newQuestions.length > 0) {
        console.log(`Appending ${newQuestions.length} more questions to feed`);
        
        // Create a new feed with existing + new questions
        const updatedFeed = [...personalizedFeed, ...newQuestions];
        
        // Create empty explanations for new questions
        const newExplanations: Record<string, string[]> = {};
        newQuestions.forEach((item: FeedItemType) => {
          newExplanations[item.id] = [`Added to extend feed`];
        });
        
        // Combine explanations
        const combinedExplanations = {
          ...feedExplanations,
          ...newExplanations
        };
        
        // Update the feed in Redux
        dispatch(setPersonalizedFeed({
          items: updatedFeed,
          explanations: combinedExplanations
        }));
        
        // After updating feed, scroll to the next question
        setTimeout(() => {
          if (flatListRef.current) {
            const targetIndex = currentIndex + 1;
            const offset = viewportHeight * targetIndex;
            
            flatListRef.current.scrollToOffset({
              offset,
              animated: true
            });
          }
        }, 100);
      }
    }
  }, [currentIndex, personalizedFeed, viewportHeight, feedData, feedExplanations, dispatch]);

  // Add a function to toggle the leaderboard
  const toggleLeaderboard = useCallback((itemId?: string) => {
    if (itemId) {
      setCurrentLeaderboardItemId(itemId);
    }
    setShowLeaderboard(prev => !prev);
  }, []);

  const renderItem = ({ item, index }: { item: FeedItemType; index: number }) => {
    // Add debug logging for duplicate detection and feed stability
    // console.log(`Rendering item ${index}: ${item.id} - "${item.question.substring(0, 30)}..."`, 
    //   questions[item.id] ? `(Question status: ${questions[item.id].status})` : '(No status yet)');
    
    // Get the next item's topic for gradient transition (if any)
    const nextItemTopic = index < personalizedFeed.length - 1 ? personalizedFeed[index + 1].topic : undefined;
    
    return (
      <View style={[styles.itemContainer, { width, height: viewportHeight }]}>
        <FeedItem 
          item={item} 
          nextTopic={nextItemTopic}
          onAnswer={(answerIndex, isCorrect) => 
            handleAnswer(item.id, answerIndex, isCorrect)
          }
          showExplanation={() => {
            // Show explanation only when debug panel is visible
            if (debugPanelVisible && feedExplanations[item.id]) {
              setCurrentExplanation(feedExplanations[item.id]);
              setShowExplanationModal(true);
            }
          }}
          onNextQuestion={handleNextQuestion}
          onToggleLeaderboard={() => toggleLeaderboard(item.id)}
          debugMode={debugPanelVisible}
        />
      </View>
    );
  };

  const keyExtractor = (item: FeedItemType, index: number) => {
    // Ensure key is always unique even if duplicate IDs exist
    return `${item.id}-${index}`;
  };

  // Get item layout with responsive height
  const getItemLayout = (_: any, index: number) => {
    return {
      length: viewportHeight,
      offset: viewportHeight * index,
      index,
    };
  };

  // Add this function inside FeedScreen component to determine if we're in cold start mode
  const getColdStartPhaseInfo = useCallback(() => {
    const totalInteractions = Object.keys(userProfile?.interactions || {}).length;
    const totalQuestionsAnswered = userProfile?.totalQuestionsAnswered || 0;
    
    if (!userProfile?.coldStartComplete && (totalInteractions < 20 || totalQuestionsAnswered < 20)) {
      let phase = 1;
      if (totalQuestionsAnswered >= 12) {
        phase = 3;
      } else if (totalQuestionsAnswered >= 3) {
        phase = 2;
      } else {
        phase = 1;
      }
      
      return {
        inColdStart: true,
        phase,
        questionsInPhase: totalQuestionsAnswered,
        phaseDescription: getPhaseDescription(phase)
      };
    }
    
    // When not in cold start, still return all properties with default values
    return { 
      inColdStart: false,
      phase: 4,  // Assume phase 4 (steady state)
      questionsInPhase: totalQuestionsAnswered,
      phaseDescription: getPhaseDescription(4)
    };
  }, [userProfile]);

  // Helper function to get phase description
  const getPhaseDescription = (phase: number) => {
    switch (phase) {
      case 1:
        return "Seeding: Detecting your preferences";
      case 2:
        return "Initial Branching: Learning your interests";
      case 3:
        return "Adaptive Personalization: Refining your feed";
      case 4:
        return "Steady State: Optimized for you";
      default:
        return "Personalizing your feed";
    }
  };

  // Toggle profile modal
  const toggleProfile = () => {
    // Note: No tracking here - we'll use a ref to prevent duplicate tracking
    setShowProfile(!showProfile);
  };

  // Get user profile when component mounts
  useEffect(() => {
    const fetchUserProfile = async () => {
      if (!user) return;
      
      try {
        const { data, error } = await supabase
          .from('user_profiles')
          .select('avatar_url')
          .eq('id', user?.id)
          .single();
        
        if (error) {
          console.error('Error fetching user profile:', error);
          return;
        }
        
        if (data && data.avatar_url) {
          setAvatarUrl(data.avatar_url);
        }
      } catch (error) {
        console.error('Error in fetchUserProfile:', error);
      }
    };
    
    fetchUserProfile();
  }, [user]);

  // Check URL parameters for debug mode
  useEffect(() => {
    // Function to check URL parameters
    const checkUrlParams = () => {
      if (Platform.OS === 'web') {
        try {
          const urlParams = new URLSearchParams(window.location.search);
          const debugParam = urlParams.get('debug');
          console.log('URL Params check - debug param:', debugParam);
          
          // Only enable if exact parameter match
          if (debugParam === 'trivia-debug-panel') {
            console.log('Debug panel enabled via URL parameter');
            setDebugPanelVisible(true);
          } else {
            console.log('Debug panel hidden (no valid URL param)');
            // Only reset debug panel visibility if not on iOS (where gesture can toggle it)
            setDebugPanelVisible(false);
          }
        } catch (error) {
          console.error('Error parsing URL parameters:', error);
        }
      }
    };
    
    // Check URL parameters immediately
    checkUrlParams();
    
    // Set up listener for URL changes in web platform
    if (Platform.OS === 'web') {
      // Use the History API to detect changes
      const handlePopState = () => {
        console.log('URL changed, rechecking parameters');
        checkUrlParams();
      };
      
      // Listen for URL changes
      window.addEventListener('popstate', handlePopState);
      window.addEventListener('hashchange', handlePopState);
      
      // Also track the current URL to detect any changes
      let previousUrl = window.location.href;
      
      // Set up an interval to check for URL changes (handles programmatic changes)
      const intervalId = setInterval(() => {
        const currentUrl = window.location.href;
        if (previousUrl !== currentUrl) {
          previousUrl = currentUrl;
          console.log('URL changed programmatically, rechecking parameters');
          checkUrlParams();
        }
      }, 500); // Check every 500ms
      
      // Clean up listeners when component unmounts
      return () => {
        window.removeEventListener('popstate', handlePopState);
        window.removeEventListener('hashchange', handlePopState);
        clearInterval(intervalId);
      };
    }
  }, []);
  
  // Add state for debug toast visibility
  const [showDebugToast, setShowDebugToast] = useState(false);
  const debugToastOpacity = useRef(new Animated.Value(0)).current;
  
  // Add state for all rings modal
  const [showAllRingsModal, setShowAllRingsModal] = useState(false);
  
  // Get addQuestionTopic from the rings hook for immediate updates
  const { addQuestionTopic } = useTopicRings({ userId: user?.id });
  
  // Handle 3-finger tap for iOS
  const handleTouchStart = useCallback((event: GestureResponderEvent) => {
    // Check if it's a 3-finger tap on iOS
    if (Platform.OS === 'ios' && 
        event.nativeEvent.touches && 
        event.nativeEvent.touches.length === 3) {
      console.log('3-finger tap detected on iOS, toggling debug panel');
      
      // Toggle debug panel
      setDebugPanelVisible(prev => !prev);
      
      // Show visual feedback toast
      setShowDebugToast(true);
      Animated.sequence([
        Animated.timing(debugToastOpacity, {
          toValue: 1,
          duration: 300,
          useNativeDriver: true,
        }),
        Animated.delay(1500),
        Animated.timing(debugToastOpacity, {
          toValue: 0,
          duration: 300,
          useNativeDriver: true,
        }),
      ]).start(() => {
        setShowDebugToast(false);
      });
    }
  }, [debugPanelVisible]);

  // Function to toggle debug mode via URL parameter on web
  const toggleDebugModeViaUrl = useCallback(() => {
    if (Platform.OS === 'web') {
      const currentUrl = new URL(window.location.href);
      const params = new URLSearchParams(currentUrl.search);
      
      if (params.has('debug') && params.get('debug') === 'trivia-debug-panel') {
        // Remove debug parameter if it exists
        params.delete('debug');
        console.log('Removing debug parameter from URL');
      } else {
        // Add debug parameter
        params.set('debug', 'trivia-debug-panel');
        console.log('Adding debug parameter to URL');
      }
      
      // Update URL without reloading the page
      currentUrl.search = params.toString();
      window.history.pushState({}, '', currentUrl.toString());
      
      // Manually trigger a check of URL parameters
      const urlParams = new URLSearchParams(window.location.search);
      const debugParam = urlParams.get('debug');
      
      if (debugParam === 'trivia-debug-panel') {
        setDebugPanelVisible(true);
      } else {
        setDebugPanelVisible(false);
      }
      
      // Show visual feedback
      setShowDebugToast(true);
      Animated.sequence([
        Animated.timing(debugToastOpacity, {
          toValue: 1,
          duration: 300,
          useNativeDriver: true,
        }),
        Animated.delay(1500),
        Animated.timing(debugToastOpacity, {
          toValue: 0,
          duration: 300,
          useNativeDriver: true,
        }),
      ]).start(() => {
        setShowDebugToast(false);
      });
    }
  }, [debugToastOpacity]);

  // Show debug instructions on web after component mounts
  useEffect(() => {
    if (Platform.OS === 'web' && __DEV__) {
      // Wait a moment before showing the tip
      const timerId = setTimeout(() => {
        console.log('%cTIP: Use ?debug=trivia-debug-panel in the URL to enable debug mode', 'color: #4CAF50; font-size: 16px; font-weight: bold;');
        console.log('%cOr use Alt+D keyboard shortcut to toggle debug mode', 'color: #2196F3; font-size: 14px;');
      }, 2000);
      
      return () => clearTimeout(timerId);
    }
  }, []);

  // Add keyboard shortcut for toggling debug mode on web
  useEffect(() => {
    if (Platform.OS === 'web') {
      const handleKeyDown = (event: any) => {
        // Alt+D shortcut to toggle debug mode
        if (event.altKey && event.key === 'd') {
          event.preventDefault();
          toggleDebugModeViaUrl();
        }
      };
      
      window.addEventListener('keydown', handleKeyDown);
      
      return () => {
        window.removeEventListener('keydown', handleKeyDown);
      };
    }
  }, [toggleDebugModeViaUrl]);

  // Add this at the top of the component, near other useState hooks
  const [needMoreQuestions, setNeedMoreQuestions] = useState(false);

  // Then, add a useEffect to handle the needMoreQuestions state
  useEffect(() => {
    if (needMoreQuestions && personalizedFeed.length > 0) {
      console.log('\n\n====== NEED MORE QUESTIONS TRIGGERED ======');
      console.log('[Feed] Need more questions triggered, fetching...');
      console.log(`[Feed] Current position: ${currentIndex} of ${personalizedFeed.length} items`);
      
      // Reset the flag
      setNeedMoreQuestions(false);
      
      // Use an async function inside the effect
      (async () => {
        // Get total answered questions count
        const totalQuestionsAnswered = userProfile?.totalQuestionsAnswered || 0;
        console.log(`[Feed] Total questions answered from userProfile: ${totalQuestionsAnswered}`);
        console.log(`[Feed] Is multiple of 10? ${totalQuestionsAnswered % 10 === 0 ? 'YES' : 'NO'}`);
        
        // Get client-side answer count for comparison if we have a user identifier
        let clientSideCount = 0;
        if (user?.id) {
          clientSideCount = getClientSideAnswerCount(user.id);
        } else {
          // Try to get device ID for guest users
          const deviceId = await AsyncStorage.getItem('mixpanel_device_id');
          if (deviceId) {
            clientSideCount = getClientSideAnswerCount(deviceId);
          }
        }
        console.log(`[Feed] Client-side answer count: ${clientSideCount}`);
        console.log(`[Feed] Client-side multiple of 10? ${clientSideCount % 10 === 0 ? 'YES' : 'NO'}`);
        
        // Check if we need to fetch new questions from the database (every 10 answered questions)
        // Use EITHER count to determine if we should fetch - gives us two chances to hit the trigger
        const shouldFetchFromDb = (totalQuestionsAnswered > 0 && totalQuestionsAnswered % 10 === 0) || 
                                  (clientSideCount > 0 && clientSideCount % 10 === 0);
        
        if (shouldFetchFromDb) {
          console.log(`[Feed] User has answered ${totalQuestionsAnswered} questions (multiple of 10), fetching new questions from database`);
          console.log(`====== FETCHING NEW QUESTIONS FROM DATABASE ======`);
          console.log(`Trigger: ${totalQuestionsAnswered} questions answered (every 10)`);
          
          // Fetch new questions from the database that aren't in our existing set
          (async () => {
            try {
              // Get the last fetch timestamp for optimal querying
              const lastFetchTimestamp = await getLastFetchTimestamp();
              console.log(`🕐 Using last fetch timestamp: ${lastFetchTimestamp || 'none (first fetch)'}`);
              
              let newQuestions: FeedItemType[];
              
              if (lastFetchTimestamp) {
                // Subsequent fetches: Use ONLY timestamp filtering (more efficient)
                console.log(`🚀 Using timestamp-only filtering (subsequent fetch)`);
                newQuestions = await fetchNewTriviaQuestions([], lastFetchTimestamp);
              } else {
                // First fetch: Use ID exclusion since no timestamp exists yet
                console.log(`🆕 Using ID exclusion filtering (first fetch)`);
                const existingIds = new Set([
                  ...personalizedFeed.map(item => item.id),
                  ...feedData.map(item => item.id)
                ]);
                console.log(`Excluding ${existingIds.size} existing question IDs from fetch`);
                newQuestions = await fetchNewTriviaQuestions(Array.from(existingIds));
              }
              
              if (newQuestions.length > 0) {
                console.log(`====== DATABASE FETCH RESULTS ======`);
                console.log(`[Feed] Successfully fetched ${newQuestions.length} new questions from database!`);
                console.log(`Topics fetched: ${[...new Set(newQuestions.map(q => q.topic))].join(', ')}`);
                
                // Update the last fetch timestamp to current time
                await setLastFetchTimestamp();
                console.log(`💾 Updated last fetch timestamp after successful fetch`);
                
                // Add the new questions to both the feed data (local pool) and the personalized feed
                const updatedFeedData = [...feedData, ...newQuestions];
                setFeedData(updatedFeedData);
                
                // Add some of these new questions directly to the personalized feed
                const currentFeed = [...personalizedFeed];
                const questionsToAdd = newQuestions.slice(0, 5); // Add up to 5 new questions
                const updatedFeed = [...currentFeed, ...questionsToAdd];
                
                // Create empty explanations for new questions
                const newExplanations: Record<string, string[]> = {};
                questionsToAdd.forEach(item => {
                  newExplanations[item.id] = [`✨ New question fetched after ${totalQuestionsAnswered} answered questions`];
                });
                
                // Update the feed in Redux with combined explanations
                dispatch(setPersonalizedFeed({
                  items: updatedFeed,
                  explanations: { ...feedExplanations, ...newExplanations },
                  userId: user?.id
                }));
                
                console.log(`[Feed] Added ${questionsToAdd.length} new questions from database to the feed`);
              } else {
                console.log('[Feed] No new questions found in database');
                console.log(`====== DATABASE FETCH COMPLETE - NO NEW QUESTIONS ======`);
                
                // Update timestamp even when no new questions found to prevent repeated queries
                await setLastFetchTimestamp();
                console.log(`💾 Updated last fetch timestamp even though no new questions (prevents repeated queries)`);
                
                // Fall back to using existing questions from feedData
                addQuestionsFromExistingPool();
              }
            } catch (error) {
              console.error('[Feed] Error fetching new questions from database:', error);
              console.log(`====== DATABASE FETCH FAILED ======`);
              console.log(`Falling back to existing question pool due to fetch error`);
              
              // Fall back to using existing questions from feedData
              addQuestionsFromExistingPool();
            }
          })();
        } else {
          // Use existing questions from feedData (original behavior)
          addQuestionsFromExistingPool();
        }
      })();
    }
    
    // Helper function to add questions from the existing pool (original behavior)
    function addQuestionsFromExistingPool() {
      // More aggressive - ALWAYS add more questions when this flag is set
      if (feedData.length > personalizedFeed.length) {
        console.log('[Feed] Adding more questions from existing pool');
        
        // Create a set of IDs that are already in our feed
        const currentFeed = [...personalizedFeed];
        const existingIds = new Set(currentFeed.map(item => item.id));
        
        // ADDED: Filter out questions that have already been answered or skipped from Redux state
        const answeredQuestionIds = new Set(
          Object.keys(questions).filter(id => 
            questions[id] && (questions[id].status === 'answered' || questions[id].status === 'skipped')
          )
        );
        
        // Get questions that aren't already in our feed AND haven't been answered/skipped
        const availableQuestions = feedData.filter((item: FeedItemType) => 
          !existingIds.has(item.id) && !answeredQuestionIds.has(item.id)
        );
        
        console.log(`[Feed] Existing pool filtering: ${feedData.length} total, ${existingIds.size} in feed, ${answeredQuestionIds.size} answered/skipped, ${availableQuestions.length} available`);
        
        // Take up to 5 new questions to ensure we have plenty of content
        const newQuestions = availableQuestions.slice(0, 5);
        
        if (newQuestions.length > 0) {
          // Create a new feed with existing + new questions
          const updatedFeed = [...currentFeed, ...newQuestions];
          
          // Update the feed in Redux
          dispatch(setPersonalizedFeed({
            items: updatedFeed,
            explanations: feedExplanations,
            userId: user?.id
          }));
          
          console.log(`[Feed] Added ${newQuestions.length} new questions to the feed`);
          console.log(`[Feed] Feed now has ${updatedFeed.length} total questions`);
        } else {
          console.log('[Feed] No new questions available to add');
        }
      } else {
        console.log('[Feed] No additional questions available in feedData');
      }
    }
  }, [needMoreQuestions, personalizedFeed, currentIndex, feedData, dispatch, user?.id, feedExplanations, userProfile, questions]);

  // Loading state
  if (isLoading) {
    return (
      <Surface style={[styles.container, { backgroundColor, justifyContent: 'center', alignItems: 'center' }]}>
        <Animated.View style={{ transform: [{ scale: pulseAnim }] }}>
          <Image 
            source={getTopicSpecificImage('app-icon')} 
            style={[styles.loadingIcon, Platform.OS === 'web' ? { borderRadius: 24 } : null]}
            resizeMode="contain"
          />
        </Animated.View>
        
        <LoadingBar 
          duration={3000}
          height={10}
          style={{ width: '70%', marginTop: 30 }}
          color={colors.accent}
        />
      </Surface>
    );
  }

  // Error state
  if (loadError) {
    return (
      <Surface style={[styles.container, { backgroundColor, justifyContent: 'center', alignItems: 'center' }]}>
        <Text style={styles.errorText}>{loadError}</Text>
        <PaperButton 
          mode="contained"
          style={styles.retryButton}
          onPress={() => {
            fetchTriviaQuestions().then((questions: FeedItemType[]) => {
              setFeedData(questions);
              setLoadError(null);
            }).catch((err: Error) => {
              console.error('Retry failed:', err);
              setLoadError('Failed to load questions. Please try again later.');
            });
          }}
        >
          Retry
        </PaperButton>
      </Surface>
    );
  }

  return (
    <View 
      style={styles.container}
      onTouchStart={handleTouchStart}
      onLayout={handleInitialLayout}
    >
      {/* Profile Button with User Avatar */}
      <TouchableOpacity 
        style={styles.profileButton} 
        onPress={() => {
          // Track the profile button click directly here 
          // This avoids duplicate tracking with the tab navigation
          const now = Date.now();
          if (!lastProfileClickTime.current || now - lastProfileClickTime.current > 500) {
            // Only track if it's been at least 500ms since the last click
            lastProfileClickTime.current = now;
            import('../../lib/mixpanelAnalytics').then(({ trackButtonClick }) => {
              trackButtonClick('Profile Icon', {
                location: 'FeedScreen',
                isGuest: isGuest,
                hasAvatar: !!avatarUrl
              });
            }).catch(err => console.error('Failed to track profile button click:', err));
          }
          toggleProfile();
        }}
      >
        <View style={styles.avatarCircle}>
          {isGuest ? (
            // If in guest mode, use the guest avatar image, with topic-specific version if available
            <Image 
              source={getTopicSpecificImage('guest-avatar')}
              style={styles.avatar}
              resizeMode="cover"
            />
          ) : avatarUrl ? (
            // If user has an avatar, use it
            <Image source={{ uri: avatarUrl }} style={styles.avatar} />
          ) : (
            // Otherwise show initials
            <ThemedText style={styles.avatarText}>{getInitials()}</ThemedText>
          )}
        </View>
      </TouchableOpacity>

      {/* Topic Rings next to profile button */}
      {(() => {
        const shouldShowRings = userProfile?.topics && Object.keys(userProfile.topics).length > 0;
        // console.log('=== TopicRings Visibility Debug ===');
        // console.log('TopicRings condition check:', {
        //   isGuest,
        //   hasUserProfile: !!userProfile,
        //   hasTopics: !!(userProfile?.topics),
        //   topicsCount: Object.keys(userProfile?.topics || {}).length,
        //   shouldShowRings,
        //   platform: Platform.OS,
        //   userId: user?.id
        // });
        
        if (userProfile?.topics) {
          // console.log('User profile topics:', Object.keys(userProfile.topics));
          // console.log('Topic weights:', Object.entries(userProfile.topics).map(([topic, data]) => 
          //   `${topic}: ${data.weight}`
          // ));
        }
        
        // console.log('==============================');
        return shouldShowRings;
      })() && (
        <View style={styles.topicRingsContainer}>
          <TopicRings
            size={50}
            userId={user?.id}
            activeTopic={(() => {
              // Use the most reliable index source available
              // Priority: scrollBasedIndex > lastVisibleIndex > currentIndex
              let bestIndex = currentIndex;
              
              if (scrollBasedIndexRef.current >= 0 && scrollBasedIndexRef.current < personalizedFeed.length) {
                bestIndex = scrollBasedIndexRef.current;
              } else if (lastVisibleIndexRef.current !== null && lastVisibleIndexRef.current < personalizedFeed.length) {
                bestIndex = lastVisibleIndexRef.current;
              }
              
              const currentTopic = personalizedFeed.length > 0 && bestIndex < personalizedFeed.length ? personalizedFeed[bestIndex]?.topic : undefined;
              const currentQuestion = personalizedFeed[bestIndex];
              
              // Log index sources for debugging
              // console.log(`[ACTIVE TOPIC RING] Indices - State: ${currentIndex}, Ref: ${lastVisibleIndexRef.current}, Scroll: ${scrollBasedIndexRef.current}, Using: ${bestIndex}`);
              // console.log(`[ACTIVE TOPIC RING] Topic: "${currentTopic}" - "${currentQuestion?.question?.substring(0, 30)}..."`);
              
              return currentTopic;
            })()}
            onRingComplete={(topic, level) => {
              console.log(`🎉 ${topic} reached level ${level}!`);
              // You can add celebration effects here
            }}
          />
          
          <View style={{ flexDirection: 'row', alignItems: 'center' }}>
            {/* Show All Rings Button - Only visible in debug mode */}
            {debugPanelVisible && (
              <TouchableOpacity 
                style={styles.showAllRingsButton}
                onPress={() => {
                  // Track button click for analytics
                  import('../../lib/mixpanelAnalytics').then(({ trackButtonClick }) => {
                    trackButtonClick('Show All Rings', {
                      location: 'FeedScreen',
                      userId: user?.id,
                      isGuest: isGuest
                    });
                  }).catch(err => console.error('Failed to track show all rings click:', err));
                  
                  setShowAllRingsModal(true);
                }}
                activeOpacity={0.7}
              >
                <FeatherIcon name="grid" size={20} color="#ffffff" />
              </TouchableOpacity>
            )}
          </View>
        </View>
      )}
      
      {/* Connection error banner */}
      {usingMockData && (
        <Surface style={styles.mockDataBanner}>
          <Text style={styles.mockDataText}>
            Using sample questions due to network connectivity issues. Please check your connection.
          </Text>
        </Surface>
      )}
      
      {/* Debug toast notification */}
      {showDebugToast && (
        <Animated.View style={[styles.debugToast, { opacity: debugToastOpacity }]}>
          <ThemedText style={styles.debugToastText}>
            Debug Mode: {debugPanelVisible ? 'ON' : 'OFF'}
          </ThemedText>
        </Animated.View>
      )}
      
      <FlatList
        ref={flatListRef}
        data={personalizedFeed.length > 0 ? personalizedFeed : feedData}
        renderItem={renderItem}
        keyExtractor={keyExtractor}
        showsVerticalScrollIndicator={false}
        pagingEnabled={true}
        getItemLayout={getItemLayout}
        viewabilityConfigCallbackPairs={viewabilityConfigCallbackPairs.current}
        onMomentumScrollBegin={onMomentumScrollBegin}
        onMomentumScrollEnd={onMomentumScrollEnd}
        onScroll={handleScroll}
        scrollEventThrottle={isIOS ? 16 : 16} // Lower for more responsive tracking (16 = 60fps)
        snapToAlignment="start"
        decelerationRate={getOptimalDecelerationRate()}
        snapToInterval={viewportHeight}
        style={styles.flatList}
        contentContainerStyle={styles.flatListContent}
        removeClippedSubviews={false} // Keep for iOS to prevent rendering issues
        maxToRenderPerBatch={isIOS ? 2 : 2} // Render 2 items per batch on iOS for smooth transitions
        windowSize={RENDER_WINDOW} // Keep 5 items in memory (current + 2 before + 2 after)
        initialNumToRender={3} // Render 3 items initially (current + 2 next)
        updateCellsBatchingPeriod={isIOS ? 50 : 100} // More frequent updates on iOS
        maintainVisibleContentPosition={{
          minIndexForVisible: 0,
          autoscrollToTopThreshold: 10
        }}
        onEndReached={() => {
          console.log('[Feed] onEndReached triggered at index', currentIndex, 'of', personalizedFeed.length);
          
          // Preload more when nearing the end
          if (currentIndex < personalizedFeed.length - 3) {
            preloadNextItems(currentIndex + 1);
          }
          
          // ALWAYS trigger loading more questions when this handler is called
          // This ensures we'll have more content ready
          console.log('[Feed] onEndReached - ALWAYS triggering needMoreQuestions');
          setNeedMoreQuestions(true);
        }}
        onEndReachedThreshold={0.8} // Trigger when 80% through the last item - more aggressive
        directionalLockEnabled={true}
        disableIntervalMomentum={true}
        legacyImplementation={false}
        keyboardDismissMode="on-drag"
        keyboardShouldPersistTaps="handled"
      />

      {/* InteractionTracker Component */}
      <InteractionTracker 
        feedData={personalizedFeed.length > 0 ? personalizedFeed : feedData} 
        debugEnabled={debugPanelVisible}
      />

      {/* Profile Bottom Sheet */}
      <ProfileBottomSheet isVisible={showProfile} onClose={toggleProfile} />

      {/* Leaderboard Bottom Sheet */}
      <LeaderboardBottomSheet isVisible={showLeaderboard} onClose={toggleLeaderboard} />

      {/* All Rings Bottom Sheet */}
      <AllRingsModal 
        visible={showAllRingsModal}
        onClose={() => setShowAllRingsModal(false)}
        userId={user?.id}
                    activeTopic={(() => {
              const currentTopic = personalizedFeed.length > 0 && currentIndex < personalizedFeed.length ? personalizedFeed[currentIndex]?.topic : undefined;
              // console.log(`[ACTIVE TOPIC RING] Modal - Current topic: "${currentTopic}"`);
              return currentTopic;
            })()}
      />

      {/* Debugging Modal for Personalization Explanations - Only visible when debug panel is enabled */}
      {debugPanelVisible && showExplanationModal && (
        <Portal>
          <Modal 
            visible={showExplanationModal} 
            onDismiss={() => setShowExplanationModal(false)}
            contentContainerStyle={styles.explanationModal}
          >
            <Card>
              <Card.Header title="Question Selection Logic" />
              <Card.Content>
                {currentExplanation.map((explanation, i) => (
                  <Text key={i} style={styles.explanationText}>{explanation}</Text>
                ))}
              </Card.Content>
              <Card.Footer>
                <PaperButton 
                  mode="contained"
                  onPress={() => setShowExplanationModal(false)}
                >
                  Close
                </PaperButton>
              </Card.Footer>
            </Card>
          </Modal>
        </Portal>
      )}

      {/* Debug Panel Button - Only visible when debug panel is explicitly enabled */}
      {debugPanelVisible && (
        <TouchableOpacity 
          style={styles.debugButton}
          onPress={() => {
            console.log('Debug button pressed');
            if (currentIndex < personalizedFeed.length) {
              const currentItemId = personalizedFeed[currentIndex].id;
              setCurrentExplanation(feedExplanations[currentItemId] || ['No explanation available for this question']);
              setShowExplanationModal(true);
            }
          }}
        >
          <View style={styles.debugButtonInner}>
            <ThemedText style={styles.debugButtonText}>DEBUG</ThemedText>
          </View>
        </TouchableOpacity>
      )}

      {showTooltip && (
        <Animated.View
          style={[
            styles.tooltip,
            {
              opacity,
              transform: [{ scale }],
            },
          ]}
        >
          <View style={styles.tooltipArrow} />
          <Text style={styles.tooltipText}>
            Swipe up for next question!
          </Text>

          <View style={styles.tiktokAnimationContainer}>
            <View style={styles.phoneFrame}>
              <View style={styles.phoneContent}>
                <Animated.View
                  style={[
                    styles.mockScreen,
                    styles.mockScreen1,
                    { transform: [{ translateY: mockContent1 }] },
                  ]}
                />
                <Animated.View
                  style={[
                    styles.mockScreen,
                    styles.mockScreen2,
                    { transform: [{ translateY: mockContent2 }] },
                  ]}
                />
              </View>

              <Animated.View
                style={[
                  styles.finger,
                  {
                    transform: [
                      { translateY: fingerPosition },
                      { translateX: 22 },
                    ],
                  },
                ]}
              >
                <View style={styles.fingerElement}>
                  <View style={styles.fingerTip} />
                </View>
                <View style={styles.fingerShadow} />
              </Animated.View>
            </View>
          </View>

          <PaperButton
            mode="contained"
            onPress={hideTooltip}
          >
            Got it
          </PaperButton>
        </Animated.View>
      )}
    </View>
  );
};

const styles = StyleSheet.create({
  container: {
    flex: 1,
    backgroundColor: colors.background,
    position: 'relative',
    overflow: 'hidden',
    width: '100%', // Ensure full width
    height: '100%', // Ensure full height
  },
  flatList: {
    width: '100%', // Full width for web and mobile
    height: '100%', // Full height
    flex: 1,
  },
  flatListContent: {
    // No additional padding or spacing that would cause items to overflow
    flexGrow: 1,
  },
  itemContainer: {
    width: '100%',
    // Height is dynamically set in renderItem using viewportHeight
    // This ensures each item takes exactly one screen
    overflow: 'hidden', // Prevent content from affecting parent dimensions
  },
  tooltip: {
    position: 'absolute',
    bottom: 80,
    // Centered tooltip for all platforms
    left: '50%',
    marginLeft: -100, // Half the width for better position
    backgroundColor: colors.card,
    borderRadius: borderRadius.xl,
    padding: spacing[4],
    width: 200, // Slightly wider for better text fit
    alignItems: 'center',
    zIndex: 100,
    ...(Platform.OS === 'web' ? {
      boxShadow: '0 3px 10px rgba(0, 0, 0, 0.35)'
    } : {
      shadowColor: '#000',
      shadowOffset: { width: 0, height: 3 },
      shadowOpacity: 0.2,
      shadowRadius: 5,
      elevation: 6,
    }),
    borderWidth: 1,
    borderColor: colors.border,
  },
  tooltipArrow: {
    position: 'absolute',
    bottom: -8,
    ...(Platform.OS === 'web' 
      ? {
          left: '50%',
          marginLeft: -8, // Half of the arrow width to center it
        }
      : {
          left: '50%',
          marginLeft: -8, // Half of the arrow width to center it
        }
    ),
    width: 0,
    height: 0,
    backgroundColor: 'transparent',
    borderStyle: 'solid',
    borderLeftWidth: 8,
    borderRightWidth: 8,
    borderTopWidth: 8,
    borderLeftColor: 'transparent',
    borderRightColor: 'transparent',
    borderTopColor: colors.card,
  },
  tooltipText: {
    color: colors.foreground,
    fontSize: 14,
    textAlign: 'center',
    marginBottom: spacing[2],
  },
  tiktokAnimationContainer: {
    height: 85,
    width: 100,
    alignItems: 'center',
    justifyContent: 'center',
    marginBottom: spacing[2],
  },
  phoneFrame: {
    width: 45,
    height: 80,
    borderRadius: borderRadius.md,
    borderWidth: 2,
    borderColor: colors.border,
    overflow: 'hidden',
    position: 'relative',
    backgroundColor: 'rgba(0, 0, 0, 0.2)',
  },
  phoneContent: {
    width: '100%',
    height: '100%',
    position: 'relative',
    overflow: 'hidden',
  },
  mockScreen: {
    position: 'absolute',
    width: '100%',
    height: '100%',
    borderRadius: borderRadius.sm,
  },
  mockScreen1: {
    backgroundColor: 'rgba(255, 100, 100, 0.6)',
  },
  mockScreen2: {
    backgroundColor: 'rgba(100, 100, 255, 0.6)',
  },
  finger: {
    position: 'absolute',
    right: -10,
    width: 20,
    height: 30,
    alignItems: 'center',
    zIndex: 3,
  },
  fingerElement: {
    width: 15,
    height: 22,
    borderRadius: 12,
    backgroundColor: 'white',
    transform: [{ rotate: '-20deg' }],
  },
  fingerTip: {
    position: 'absolute',
    bottom: -2,
    right: 3,
    width: 10,
    height: 10,
    borderRadius: 5,
    backgroundColor: 'white',
  },
  fingerShadow: {
    position: 'absolute',
    top: 2,
    width: 18,
    height: 25,
    borderRadius: 12,
    backgroundColor: 'rgba(0, 0, 0, 0.2)',
    zIndex: -1,
  },
  loadingText: {
    fontSize: 18,
    fontWeight: '600',
    marginBottom: 20,
    color: colors.foreground,
  },
  errorText: {
    color: colors.destructive,
    fontSize: 16,
    marginBottom: 20,
    textAlign: 'center',
  },
  retryButton: {
    marginTop: 10,
    backgroundColor: colors.primary,
  },
  explanationModal: {
    margin: spacing[5],
  },
  explanationText: {
    color: colors.foreground,
    marginBottom: spacing[2],
    fontSize: 14,
  },
  mockDataBanner: {
    position: 'absolute',
    top: spacing[5],
    left: spacing[5],
    right: spacing[5],
    backgroundColor: 'rgba(244, 67, 54, 0.9)',
    padding: spacing[3],
    borderRadius: borderRadius.md,
    zIndex: 100,
    elevation: 5,
    shadowColor: '#000',
    shadowOffset: { width: 0, height: 2 },
    shadowOpacity: 0.3,
    shadowRadius: 3,
  },
  mockDataText: {
    color: 'white',
    textAlign: 'center',
    fontWeight: 'bold',
  },
  // Update profile button styles
  profileButton: {
    position: 'absolute',
    top: Platform.OS === 'ios' ? 50 : 25,
    left: 20,
    width: 50,
    height: 50,
    borderRadius: 25,
    zIndex: 10,
    justifyContent: 'center',
    alignItems: 'center',
    shadowColor: '#000',
    shadowOffset: { width: 0, height: 2 },
    shadowOpacity: 0.3,
    shadowRadius: 3,
    elevation: 5,
  },
  avatarCircle: {
    width: 50,
    height: 50,
    borderRadius: 25,
    backgroundColor: '#ffc107',
    justifyContent: 'center',
    alignItems: 'center',
    borderWidth: 1,
    borderColor: 'rgba(255, 255, 255, 0.3)',
  },
  avatarText: {
    color: 'black',
    fontSize: 18,
    fontWeight: 'bold',
  },
  avatar: {
    width: 50,
    height: 50,
    borderRadius: 25,
  },
  loadingIcon: {
    width: 120,
    height: 120,
    marginBottom: 20,
    borderRadius: 24, // Add rounded corners
    overflow: 'hidden', // Required for web to respect borderRadius
  },
  loadingIndicatorContainer: {
    marginBottom: 30,
  },
  loadingTip: {
    fontSize: 16,
    textAlign: 'center',
    paddingHorizontal: 30,
    color: colors.secondary,
    maxWidth: 320,
    fontStyle: 'italic',
  },
  // Add debug button styles
  debugButton: {
    position: 'absolute',
    top: Platform.OS === 'ios' ? 50 : 25,
    right: 20,
    width: 60,
    height: 30,
    borderRadius: 15,
    zIndex: 100, // Increase zIndex to ensure it's above all content
    justifyContent: 'center',
    alignItems: 'center',
    shadowColor: '#000',
    shadowOffset: { width: 0, height: 2 },
    shadowOpacity: 0.3,
    shadowRadius: 3,
    elevation: 5,
  },
  debugButtonInner: {
    width: 60,
    height: 30,
    borderRadius: 15,
    backgroundColor: '#ff5722',
    justifyContent: 'center',
    alignItems: 'center',
    borderWidth: 1,
    borderColor: 'rgba(255, 255, 255, 0.3)',
  },
  debugButtonText: {
    color: 'white',
    fontSize: 12,
    fontWeight: 'bold',
  },
  debugToast: {
    position: 'absolute',
    top: '40%',
    left: '10%',
    right: '10%',
    backgroundColor: 'rgba(0,0,0,0.8)',
    borderRadius: 10,
    padding: 16,
    zIndex: 9999,
    alignItems: 'center',
    justifyContent: 'center',
  },
  debugToastText: {
    color: 'white',
    fontSize: 16,
    fontWeight: 'bold',
  },
  topicRingsContainer: {
    position: 'absolute',
    top: Platform.OS === 'ios' ? 50 : 25,
    left: 78, // Profile button: left 20 + width 50 + small gap 8 = 78
    zIndex: 10,
    flexDirection: 'row',
    alignItems: 'center', // Center-align the rings with the profile button
    justifyContent: 'flex-start',
    height: 50, // Match profile button height to ensure proper alignment
  },
  showAllRingsButton: {
    width: 36,
    height: 36,
    borderRadius: 18,
    backgroundColor: 'rgba(0, 0, 0, 0.6)',
    justifyContent: 'center',
    alignItems: 'center',
    marginLeft: 12,
    shadowColor: '#000',
    shadowOffset: { width: 0, height: 2 },
    shadowOpacity: 0.3,
    shadowRadius: 3,
    elevation: 5,
    borderWidth: 1,
    borderColor: 'rgba(255, 255, 255, 0.2)',
  },
});

export default FeedScreen;<|MERGE_RESOLUTION|>--- conflicted
+++ resolved
@@ -82,13 +82,10 @@
 import { Router } from 'expo-router';
 // Import the topic configuration
 import { activeTopic, topics } from '../../../app-topic-config';
-<<<<<<< HEAD
 import { useFocusEffect } from '@react-navigation/native';
-=======
 import { TopicRings } from '../../components/TopicRings';
 import { AllRingsModal } from '../../components/AllRingsModal';
 import { useTopicRings } from '../../hooks/useTopicRings';
->>>>>>> bdfd7a62
 
 const { width, height } = Dimensions.get('window');
 
