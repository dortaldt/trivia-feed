--- conflicted
+++ resolved
@@ -87,12 +87,9 @@
   syncedWeightChanges: WeightChange[];
   lastSyncTime: number; // Track when the last sync with the server was performed
   isSyncing: boolean; // Track whether a sync is in progress
-<<<<<<< HEAD
   interactionCount: number; // Track number of interactions since last sync for batching
   firstInteractionProcessed: boolean; // Track if the first interaction has been processed
-=======
   questionsLoaded: boolean; // Track whether questions have been loaded from storage
->>>>>>> bdfd7a62
 }
 
 const initialState: TriviaState = {
@@ -107,12 +104,9 @@
   syncedWeightChanges: [],
   lastSyncTime: 0,
   isSyncing: false,
-<<<<<<< HEAD
   interactionCount: 0,
   firstInteractionProcessed: false,
-=======
   questionsLoaded: false,
->>>>>>> bdfd7a62
 };
 
 // Async thunk to load questions from storage
@@ -492,7 +486,15 @@
       }
     },
     updateUserProfile: (state, action: PayloadAction<{ profile: UserProfile, userId?: string }>) => {
-      state.userProfile = action.payload.profile;
+      const { profile } = action.payload;
+      
+      // Add null check for profile
+      if (!profile) {
+        console.warn('Cannot update user profile: profile is null or undefined');
+        return;
+      }
+      
+      state.userProfile = profile;
       
       // Log the update action
       console.log('[Redux] User profile updated');
@@ -513,30 +515,6 @@
         } else {
           console.log(`[Redux] Skipping database sync (${state.interactionCount}/${SYNC_INTERACTION_THRESHOLD} interactions)`);
         }
-<<<<<<< HEAD
-=======
-        
-        // Update lastRefreshed timestamp
-        state.userProfile.lastRefreshed = Date.now();
-      } else {
-        // If no weight change information is provided, we have to update the entire profile
-        // This might be the case for initial profile load from server or profile reset
-        state.userProfile = profile;
-      }
-      
-      // Verify key topic weights after update
-      if (state.userProfile.topics) {
-        // console.log('[Redux] Updated profile topic weights:');
-        // Object.entries(state.userProfile.topics).forEach(([topic, data]) => {
-        //   console.log(`  ${topic}: ${data.weight.toFixed(4)}`);
-        // });
-      }
-      
-      // Sync user profile with server if user is logged in
-      if (userId) {
-        // Use safer version that handles null checking 
-        safeSyncUserProfile(userId, state.userProfile);
->>>>>>> bdfd7a62
       }
     },
     markTooltipAsViewed: (state) => {
